import React, {
  useState,
  useEffect,
  useCallback,
  useMemo,
  useRef,
} from "react";
import {
  View,
  FlatList,
  TouchableOpacity,
  StyleSheet,
  Text,
  Keyboard,
  StatusBar,
  ActivityIndicator,
  Animated,
  RefreshControl,
} from "react-native";
import { supabase } from "@/utils/supabase";
import CarCard from "@/components/CarCard";
import { useFavorites } from "@/utils/useFavorites";
import { FontAwesome, Ionicons } from "@expo/vector-icons";
import { useRouter, useLocalSearchParams } from "expo-router";
import ByBrands from "@/components/ByBrands";
import { SafeAreaView } from "react-native-safe-area-context";
import { LinearGradient } from "expo-linear-gradient";
import { useTheme } from "@/utils/ThemeContext";
import CategorySelector from "@/components/Category";
import SortPicker from "@/components/SortPicker";
import { useScrollToTop } from "@react-navigation/native";
import SkeletonByBrands from "@/components/SkeletonByBrands";
import SkeletonCategorySelector from "@/components/SkeletonCategorySelector";
import SkeletonCarCard from "@/components/SkeletonCarCard";

const ITEMS_PER_PAGE = 7;

interface Car {
  id: string;
  make: string;
  model: string;
  year: number;
  price: number;
  mileage: number;
  category: string;
  dealership_name: string;
  dealership_logo: string;
  dealership_phone: string;
  dealership_location: string;
  dealership_latitude: number;
  dealership_longitude: number;
  views?: number;
  listed_at?: string;
  likes?: number; // Add like to interface
}

interface Filters {
  dealership?: string | string[];
  make?: string | string[];
  model?: string | string[];
  condition?: string | string[]; // Already exists
  yearRange?: [number, number];
  color?: string | string[];
  transmission?: string | string[];
  drivetrain?: string | string[];
  priceRange?: [number, number];
  mileageRange?: [number, number];
  categories?: string[];
  specialFilter?: "newArrivals" | "mostPopular" | "bestDeals";
  sortBy?: string;
  source?: string | string[]; // Add this line
  fuelType?: string | string[]; // Add this line
}

// Define a suggestion type to group makes and models.

export default function BrowseCarsPage() {
  const { isDarkMode } = useTheme();
  const { toggleFavorite, isFavorite } = useFavorites();
  const [cars, setCars] = useState<Car[]>([]);
  const [currentPage, setCurrentPage] = useState(1);
  const [totalPages, setTotalPages] = useState(1);
  const [isInitialLoading, setIsInitialLoading] = useState(true);
  const [loadingMore, setLoadingMore] = useState(false);
  const [refreshing, setRefreshing] = useState(false);
  const [searchQuery, setSearchQuery] = useState("");
  const [sortOption, setSortOption] = useState<string | null>(null);
  const [filters, setFilters] = useState<Filters>({});
  const [showScrollTopButton, setShowScrollTopButton] = useState(false);
  const [hasFetched, setHasFetched] = useState(false);
  const scrollY = useRef(new Animated.Value(0)).current;
  const flatListRef = useRef<FlatList<Car>>(null); // Specify the type of FlatList
  useScrollToTop(flatListRef);
  const fadeAnim = useRef(new Animated.Value(0)).current;
  const [isSearchVisible, setIsSearchVisible] = useState(false);

  const [isInitialLoadDone, setIsInitialLoadDone] = useState(false);

  // --- New: suggestions state now groups makes and models ---
  const [suggestions, setSuggestions] = useState<any>({
    makes: [],
    models: [],
  });
  const [showSuggestions, setShowSuggestions] = useState(false);

  const router = useRouter();
  const [isKeyboardVisible, setKeyboardVisible] = useState(false);
  // Update this line
  const params = useLocalSearchParams<{
    filters?: string;
    searchQuery?: string;
    timestamp?: string;
  }>();

  useEffect(() => {
    const keyboardDidShowListener = Keyboard.addListener(
      "keyboardDidShow",
      () => setKeyboardVisible(true)
    );
    const keyboardDidHideListener = Keyboard.addListener(
      "keyboardDidHide",
      () => setKeyboardVisible(false)
    );
    return () => {
      keyboardDidShowListener.remove();
      keyboardDidHideListener.remove();
    };
  }, []);

  useEffect(() => {
    const initializePage = async () => {
      let initialFilters = {};
      let initialQuery = "";
      let shouldFetch = false;

      // Handle filters if present
      if (params.filters) {
        try {
          initialFilters = JSON.parse(params.filters);
          shouldFetch = true;
        } catch (error) {
          console.error("Error parsing filters:", error);
        }
      }

      // Handle search query if present
      if (params.searchQuery !== undefined) {
        initialQuery = params.searchQuery;
        shouldFetch = true;
      }

      // Only update states if we have new values
      if (Object.keys(initialFilters).length > 0) {
        setFilters(initialFilters);
      }
      if (initialQuery !== searchQuery) {
        setSearchQuery(initialQuery);
      }

      // Only fetch if we have new params or haven't loaded yet
      if (shouldFetch || !isInitialLoadDone) {
        await fetchCars(1, initialFilters, sortOption, initialQuery);
        setIsInitialLoadDone(true);
      }
    };

    initializePage();
  }, [params.searchQuery, params.filters, params.timestamp]);

  useEffect(() => {
    Animated.timing(fadeAnim, {
      toValue: 1,
      duration: 500,
      useNativeDriver: true,
    }).start();
  }, [cars]);

  // Add near your other useEffects

  const CustomHeader = React.memo(
    ({ title, onBack }: { title: string; onBack?: () => void }) => {
      const { isDarkMode } = useTheme();
      return (
        <SafeAreaView style={{ backgroundColor: isDarkMode ? "#000" : "#fff" }}>
          <View
            style={{
              flexDirection: "row",
              alignItems: "center",
              marginLeft: 8,
              marginBottom: -24,
            }}
          >
            <Text
              style={{
                fontSize: 24,
                fontWeight: "bold",
                marginLeft: 8,
                color: isDarkMode ? "#fff" : "#000",
              }}
            >
              {title}
            </Text>
          </View>
        </SafeAreaView>
      );
    }
  );

const fetchCars = useCallback(
  async (
    page: number = 1,
    currentFilters: Filters = filters,
    currentSortOption: string | null = sortOption,
    query: string = searchQuery
  ) => {
    if (page === 1) {
      if (!hasFetched) {
        setIsInitialLoading(true);
      } else {
        setRefreshing(true);
      }
    } else {
      setLoadingMore(true);
    }
    try {
      // =================================================================
      // FOR TESTING: 5-second delay to show skeleton loaders.
      // This will only run on the first page load.
      // REMOVE THIS LINE FOR PRODUCTION!

      // =================================================================

      let queryBuilder = supabase
        .from("cars")
        .select(
          `*, dealerships (name,logo,phone,location,latitude,longitude)`,
          { count: "exact" }
        )
        .eq("status", "available");

      // Special Filters
      if (currentFilters.specialFilter) {
        switch (currentFilters.specialFilter) {
          case "newArrivals":
            const sevenDaysAgo = new Date();
            sevenDaysAgo.setDate(sevenDaysAgo.getDate() - 7);
            queryBuilder = queryBuilder.gte(
              "listed_at",
              sevenDaysAgo.toISOString()
            );
            break;
          case "mostPopular":
            currentSortOption = "views_desc";
            break;
        }
      }

      // Categories
      if (currentFilters.categories && currentFilters.categories.length > 0) {
        queryBuilder = queryBuilder.in("category", currentFilters.categories);
      }

      // Multi‑select filters
      if (
        Array.isArray(currentFilters.dealership) &&
        currentFilters.dealership.length > 0
      ) {
        queryBuilder = queryBuilder.in(
          "dealership_id",
          currentFilters.dealership
        );
      }
      if (
        Array.isArray(currentFilters.make) &&
        currentFilters.make.length > 0
      ) {
        queryBuilder = queryBuilder.in("make", currentFilters.make);
      }
      if (
        Array.isArray(currentFilters.model) &&
        currentFilters.model.length > 0
      ) {
        queryBuilder = queryBuilder.in("model", currentFilters.model);
      }
      if (
        Array.isArray(currentFilters.condition) &&
        currentFilters.condition.length > 0
      ) {
        queryBuilder = queryBuilder.in("condition", currentFilters.condition);
      } else if (
        typeof currentFilters.condition === "string" &&
        currentFilters.condition
      ) {
        queryBuilder = queryBuilder.eq("condition", currentFilters.condition);
      }

      // Year Range
      if (currentFilters.yearRange) {
        queryBuilder = queryBuilder
          .gte("year", currentFilters.yearRange[0])
          .lte("year", currentFilters.yearRange[1]);
      }
      if (
        Array.isArray(currentFilters.color) &&
        currentFilters.color.length > 0
      ) {
        queryBuilder = queryBuilder.in("color", currentFilters.color);
      }
      if (
        Array.isArray(currentFilters.transmission) &&
        currentFilters.transmission.length > 0
      ) {
        queryBuilder = queryBuilder.in(
          "transmission",
          currentFilters.transmission
        );
      }
      if (
        Array.isArray(currentFilters.drivetrain) &&
        currentFilters.drivetrain.length > 0
      ) {
        queryBuilder = queryBuilder.in(
          "drivetrain",
          currentFilters.drivetrain
        );
      }
      if (
        Array.isArray(currentFilters.source) &&
        currentFilters.source.length > 0
      ) {
        queryBuilder = queryBuilder.in("source", currentFilters.source);
      } else if (
        typeof currentFilters.source === "string" &&
        currentFilters.source
      ) {
        queryBuilder = queryBuilder.eq("source", currentFilters.source);
      }

      // Fuel Type filter (uses the 'type' field in database)
      if (
        Array.isArray(currentFilters.fuelType) &&
        currentFilters.fuelType.length > 0
      ) {
        queryBuilder = queryBuilder.in("type", currentFilters.fuelType);
      } else if (
        typeof currentFilters.fuelType === "string" &&
        currentFilters.fuelType
      ) {
        queryBuilder = queryBuilder.eq("type", currentFilters.fuelType);
      }

      // Price Range
      if (currentFilters.priceRange) {
        queryBuilder = queryBuilder
          .gte("price", currentFilters.priceRange[0])
          .lte("price", currentFilters.priceRange[1]);
      }
      // Mileage Range
      if (currentFilters.mileageRange) {
        queryBuilder = queryBuilder
          .gte("mileage", currentFilters.mileageRange[0])
          .lte("mileage", currentFilters.mileageRange[1]);
      }

      // Enhanced search query implementation
      if (query) {
        const cleanQuery = query.trim().toLowerCase();

        // Split the query into individual terms for multi-term searches
        const queryTerms = cleanQuery
          .split(/\s+/)
          .filter((term) => term.length > 0);

        if (queryTerms.length === 1) {
          // Single term search - use existing OR logic
          const singleTerm = queryTerms[0];
          let searchConditions = [
            `make.ilike.%${singleTerm}%`,
            `model.ilike.%${singleTerm}%`,
            `description.ilike.%${singleTerm}%`,
            `color.ilike.%${singleTerm}%`,
            `category.ilike.%${singleTerm}%`,
            `transmission.ilike.%${singleTerm}%`,
            `drivetrain.ilike.%${singleTerm}%`,
            `type.ilike.%${singleTerm}%`,
            `condition.ilike.%${singleTerm}%`,
            `source.ilike.%${singleTerm}%`,
          ];

          // Add numeric search conditions for single terms
          if (!isNaN(Number(singleTerm))) {
            searchConditions = searchConditions.concat([
              `year::text.ilike.%${singleTerm}%`,
              `price::text.ilike.%${singleTerm}%`,
              `mileage::text.ilike.%${singleTerm}%`,
            ]);
          }

          queryBuilder = queryBuilder.or(searchConditions.join(","));
        } else if (queryTerms.length === 2) {
          // Two-term search - optimized for make/model combinations like "BMW M3"
          const [term1, term2] = queryTerms;

          // Strategy 1: First term is make, second term is model
          const makeModelCondition = `and(make.ilike.%${term1}%,model.ilike.%${term2}%)`;

          // Strategy 2: Reverse order - first term is model, second term is make
          const modelMakeCondition = `and(make.ilike.%${term2}%,model.ilike.%${term1}%)`;

          // Strategy 3: Both terms in any single field (fallback for description, etc.)
          const combinedSearchConditions = [
            `make.ilike.%${cleanQuery}%`,
            `model.ilike.%${cleanQuery}%`,
            `description.ilike.%${cleanQuery}%`,
            `color.ilike.%${cleanQuery}%`,
            `category.ilike.%${cleanQuery}%`,
            `transmission.ilike.%${cleanQuery}%`,
            `drivetrain.ilike.%${cleanQuery}%`,
            `type.ilike.%${cleanQuery}%`,
            `condition.ilike.%${cleanQuery}%`,
            `source.ilike.%${cleanQuery}%`,
          ];

          // Strategy 4: Individual terms in any field
          const individualTermConditions: any = [];
          queryTerms.forEach((term) => {
            individualTermConditions.push(
              `make.ilike.%${term}%`,
              `model.ilike.%${term}%`,
              `description.ilike.%${term}%`,
              `category.ilike.%${term}%`
            );
          });

          // Combine all strategies with OR logic
          const allConditions = [
            makeModelCondition,
            modelMakeCondition,
            ...combinedSearchConditions,
            ...individualTermConditions,
          ];

          queryBuilder = queryBuilder.or(allConditions.join(","));
        } else {
          // Multi-term search (3+ terms) - comprehensive approach
          const multiTermConditions = [];

          // Strategy 1: All terms must appear across make, model, and description
          const makeConditions = queryTerms.map(
            (term) => `make.ilike.%${term}%`
          );
          const modelConditions = queryTerms.map(
            (term) => `model.ilike.%${term}%`
          );
          const descConditions = queryTerms.map(
            (term) => `description.ilike.%${term}%`
          );

          // Strategy 2: Complete query in any field
          multiTermConditions.push(
            `make.ilike.%${cleanQuery}%`,
            `model.ilike.%${cleanQuery}%`,
            `description.ilike.%${cleanQuery}%`,
            `category.ilike.%${cleanQuery}%`
          );

          // Strategy 3: Individual terms in any field
          queryTerms.forEach((term) => {
            multiTermConditions.push(
              `make.ilike.%${term}%`,
              `model.ilike.%${term}%`,
              `description.ilike.%${term}%`,
              `category.ilike.%${term}%`,
              `color.ilike.%${term}%`
            );
          });

          queryBuilder = queryBuilder.or(multiTermConditions.join(","));
        }
      }

      // Sorting: Only apply ordering if a sort option is provided.
      if (currentSortOption) {
        switch (currentSortOption) {
          case "price_asc":
            queryBuilder = queryBuilder.order("price", { ascending: true });
            break;
          case "price_desc":
            queryBuilder = queryBuilder.order("price", { ascending: false });
            break;
          case "year_asc":
            queryBuilder = queryBuilder.order("year", { ascending: true });
            break;
          case "year_desc":
            queryBuilder = queryBuilder.order("year", { ascending: false });
            break;
          case "mileage_asc":
            queryBuilder = queryBuilder.order("mileage", { ascending: true });
            break;
          case "mileage_desc":
            queryBuilder = queryBuilder.order("mileage", {
              ascending: false,
            });
            break;
          case "views_desc":
            queryBuilder = queryBuilder.order("views", { ascending: false });
            break;
        }
      }

      // Pagination calculations
      const { count } = await queryBuilder;
      if (!count) {
        setCars([]);
        setTotalPages(0);
        setCurrentPage(1);
        return;
      }
      const totalItems = count;
      const totalPages = Math.ceil(totalItems / ITEMS_PER_PAGE);
      const safePageNumber = Math.min(page, totalPages);
      const startRange = (safePageNumber - 1) * ITEMS_PER_PAGE;
      const endRange = Math.min(
        safePageNumber * ITEMS_PER_PAGE - 1,
        totalItems - 1
      );

      // Fetch data for current page
      const { data, error } = await queryBuilder.range(startRange, endRange);

      if (error) throw error;

      // If no sort option is selected, randomize the order of the fetched data
      if (!currentSortOption) {
        for (let i = data.length - 1; i > 0; i--) {
          const j = Math.floor(Math.random() * (i + 1));
          [data[i], data[j]] = [data[j], data[i]];
        }
      }

      // Merge dealership info into the car data
      const newCars =
        data?.map((item: any) => ({
          ...item,
          dealership_name: item.dealerships.name,
          dealership_logo: item.dealerships.logo,
          dealership_phone: item.dealerships.phone,
          dealership_location: item.dealerships.location,
          dealership_latitude: item.dealerships.latitude,
          dealership_longitude: item.dealerships.longitude,
        })) || [];

      // Deduplicate car entries by id
      const uniqueCars = Array.from(
        new Set(newCars.map((car: any) => car.id))
      ).map((id) => newCars.find((car: any) => car.id === id)) as Car[];

      setCars((prevCars) =>
        safePageNumber === 1 ? uniqueCars : [...prevCars, ...uniqueCars]
      );
      setTotalPages(totalPages);
      setCurrentPage(safePageNumber);
    } catch (error) {
      console.error("Error fetching cars:", error);
      setCars([]);
      setTotalPages(0);
      setCurrentPage(1);
    } finally {
      if (page === 1) {
        if (!hasFetched) {
          setIsInitialLoading(false);
        } else {
          setRefreshing(false);
        }
        setHasFetched(true);
      } else {
        setLoadingMore(false);
      }
    }
  },
  [filters, sortOption, searchQuery, hasFetched]
);

  // Debounce suggestions fetch
  useEffect(() => {
    const delayDebounce = setTimeout(() => {}, 300);
    return () => clearTimeout(delayDebounce);
  }, [searchQuery]);

  const onRefresh = useCallback(() => {
    fetchCars(1, filters, sortOption, searchQuery);
  }, [filters, sortOption, searchQuery, fetchCars]);

  const handleFavoritePress = useCallback(
    async (carId: string) => {
      await toggleFavorite(carId); // Just toggle, we don't manage likes here
      setCars((prevCars) =>
        prevCars.map(
          (car) => (car.id === carId ? { ...car } : car) // Just change likes
        )
      );
    },
    [toggleFavorite]
  );

  const renderCarItem = useCallback(
    ({ item, index }: { item: Car; index: number }) => (
      <CarCard
        car={item}
        index={index}
        onFavoritePress={() => handleFavoritePress(item.id)}
        isFavorite={isFavorite(Number(item.id))}
        isDealer={false}
      />
    ),
    [handleFavoritePress, isFavorite]
  );

  const openFilterPage = useCallback(() => {
    router.push({
      pathname: "/(home)/(user)/filter",
      params: { filters: JSON.stringify(filters) },
    });
  }, [router, filters]);

  const keyExtractor = useCallback(
    (item: Car) => `${item.id}-${item.make}-${item.model}`,
    []
  );

  // Add this callback function in BrowseCarsPage
  const handleSearchSubmit = useCallback(
    (query: string) => {
      setSearchQuery(query); // Update the search query
      setIsSearchVisible(false); // Close the modal
      fetchCars(1, filters, sortOption, query); // Fetch with new query
    },
    [filters, sortOption, fetchCars]
  );

  // Update the SearchModal component call

  const handleCategoryPress = useCallback(
    (category: string) => {
      setFilters((prevFilters) => {
        const updatedCategories = prevFilters.categories
          ? prevFilters.categories.includes(category)
            ? prevFilters.categories.filter((c) => c !== category)
            : [...prevFilters.categories, category]
          : [category];
        const newFilters = {
          ...prevFilters,
          categories: updatedCategories,
        };
        fetchCars(1, newFilters, sortOption, searchQuery);
        return newFilters;
      });
    },
    [sortOption, searchQuery, fetchCars]
  );

  const handleResetFilters = useCallback(() => {
    setFilters({});
    setSearchQuery("");
    setSortOption(null);
    fetchCars(1, {}, null, "");
  }, [fetchCars]);

  const renderListHeader = useMemo(
    () => (
      <>
        {isInitialLoading && cars.length === 0 ? (
          <SkeletonByBrands />
        ) : (
          <Animated.View style={{ opacity: fadeAnim }}>
            <ByBrands />
          </Animated.View>
        )}
        <View style={{ marginBottom: 12, marginTop: 12 }}>
          {isInitialLoading && cars.length === 0 ? (
            <SkeletonCategorySelector />
          ) : (
            <Animated.View style={{ opacity: fadeAnim }}>
              <CategorySelector
                selectedCategories={filters.categories || []}
                onCategoryPress={handleCategoryPress}
              />
            </Animated.View>
          )}
        </View>
      </>
    ),
    [cars, isInitialLoading, fadeAnim, filters.categories, handleCategoryPress]
  );

  const renderListEmpty = useCallback(
    () =>
      !isInitialLoading &&
      cars.length === 0 && (
        <View style={styles.emptyContainer}>
          <Text style={[styles.emptyText, isDarkMode && styles.darkEmptyText]}>
            {filters.categories && filters.categories.length > 0
              ? `No cars available for the selected ${
                  filters.categories.length === 1 ? "category" : "categories"
                }:\n${filters.categories.join(", ")}`
              : "No cars available."}
          </Text>
          {(Object.keys(filters).length > 0 || searchQuery) && (
            <TouchableOpacity
              onPress={handleResetFilters}
              style={styles.resetButton}
            >
              <Text style={styles.resetButtonText}>Remove filters</Text>
            </TouchableOpacity>
          )}
        </View>
      ),
    [
      filters,
      searchQuery,
      isDarkMode,
      isInitialLoading,
      handleResetFilters,
      cars,
    ]
  );

  // When initially loading with no data, show skeletons
  const listData =
    isInitialLoading && cars.length === 0 ? Array(3).fill(null) : cars;

<<<<<<< HEAD
=======
  // Styles for the suggestions
  const suggestionStyles = useMemo(
    () =>
      StyleSheet.create({
        suggestionsContainer: {
          position: "absolute",
          top: 60,
          left: 10,
          right: 10,
          borderRadius: 16,
          backgroundColor: isDarkMode
            ? "rgba(30,30,30,0.9)"
            : "rgba(255,255,255,0.95)",
          shadowColor: "#000",
          shadowOffset: { width: 0, height: 4 },
          shadowOpacity: 0.15,
          shadowRadius: 8,
          elevation: 6,
          borderWidth: 1,
          borderColor: isDarkMode ? "rgba(255,255,255)" : "rgba(0, 0, 0, 0)",
        },
        suggestionsInnerContainer: {
          padding: 4,
        },

        suggestionsHeader: {
          fontWeight: "bold",
          fontSize: 16,
          paddingBottom: 8,
          marginTop: 8,
          color: isDarkMode ? "#fff" : "#000",
        },
        suggestionItem: {
          paddingVertical: 8,
          fontSize: 12,
          paddingHorizontal: 16,
          borderBottomWidth: 1,
          borderBottomColor: isDarkMode
            ? "rgba(255,255,255,0.1)"
            : "rgba(0, 0, 0, 0.06)",
        },
        suggestionItemLast: {
          borderBottomWidth: 0,
        },
        suggestionText: {
          fontSize: 18,
          color: isDarkMode ? "#fff" : "#000",
        },
      }),
    [isDarkMode]
  );
>>>>>>> a85fe2b7

  return (
    <LinearGradient
      colors={isDarkMode ? ["#000000", "#1A1A1A"] : ["#FFFFFF", "#F5F5F5"]}
      style={{ flex: 1 }}
      start={{ x: 0, y: 0 }}
      end={{ x: 1, y: 1 }}
    >
      <SafeAreaView
        style={[
          styles.container,
          isDarkMode && styles.darkContainer,
          { backgroundColor: "transparent" },
        ]}
      >
        <View style={styles.searchContainer}>
          <View style={styles.searchInputContainer}>
            <TouchableOpacity
              style={[styles.searchBar, isDarkMode && styles.darkSearchBar]}
              onPress={() => {
                router.push({
                  pathname: "/(home)/(user)/search",
                  params: {
                    currentQuery: searchQuery, // Pass current query to maintain state
                    timestamp: Date.now().toString(), // Add timestamp to force refresh
                  },
                });
              }}
            >
              <FontAwesome
                name="search"
                size={20}
                color={isDarkMode ? "#FFFFFF" : "#000000"}
                style={{ marginLeft: 12 }}
              />
              <Text
                style={[
                  styles.searchPlaceholder,
                  isDarkMode && { color: "#666" },
                ]}
                numberOfLines={1}
              >
                {searchQuery || "Search cars..."}
              </Text>
              {searchQuery ? (
                <TouchableOpacity
                  onPress={(e) => {
                    e.stopPropagation(); // Prevent parent onPress from firing
                    setSearchQuery("");
                    fetchCars(1, filters, sortOption, ""); // Immediately fetch all cars when clearing
                  }}
                  style={styles.clearSearchButton}
                >
                  <Ionicons
                    name="close-circle"
                    size={20}
                    color={isDarkMode ? "#FFFFFF" : "#666666"}
                  />
                </TouchableOpacity>
              ) : (
                <TouchableOpacity
                  style={[
                    styles.iconButton,
                    isDarkMode && styles.darkIconButton,
                  ]}
                  onPress={(e) => {
                    e.stopPropagation(); // Prevent parent onPress from firing
                    openFilterPage();
                  }}
                >
                  <FontAwesome
                    name="sliders"
                    size={20}
                    color={isDarkMode ? "#000000" : "#ffffff"}
                  />
                </TouchableOpacity>
              )}
            </TouchableOpacity>
            <SortPicker
              onValueChange={(value: string | null) => {
                setSortOption(value);
                fetchCars(1, filters, value, searchQuery);
              }}
              initialValue={sortOption}
            />
          </View>
        </View>
        <FlatList
          refreshControl={
            <RefreshControl
              refreshing={refreshing}
              onRefresh={onRefresh}
              colors={["#D55004"]}
              tintColor={isDarkMode ? "#FFFFFF" : "#000000"}
            />
          }
          ref={flatListRef}
          onScroll={Animated.event(
            [{ nativeEvent: { contentOffset: { y: scrollY } } }],
            {
              useNativeDriver: false,
              listener: ({ nativeEvent }: any) => {
                setShowScrollTopButton(nativeEvent.contentOffset.y > 200);
              },
            }
          )}
          scrollEventThrottle={16}
          ListHeaderComponent={renderListHeader}
          data={listData}
          renderItem={
            isInitialLoading && cars.length === 0
              ? () => <SkeletonCarCard />
              : renderCarItem
          }
          keyExtractor={
            isInitialLoading && cars.length === 0
              ? (_item, index) => `skeleton-${index}`
              : keyExtractor
          }
          onEndReached={() => {
            if (currentPage < totalPages && !loadingMore) {
              fetchCars(currentPage + 1, filters, sortOption, searchQuery);
            }
          }}
          onEndReachedThreshold={0.5}
          ListEmptyComponent={renderListEmpty}
          ListFooterComponent={
            loadingMore ? (
              <ActivityIndicator
                style={{ margin: 16 }}
                color={isDarkMode ? "#FFFFFF" : "#000000"}
              />
            ) : (
              <View style={{ paddingBottom: 50 }} />
            )
          }
        />
      </SafeAreaView>
    </LinearGradient>
  );
}

const styles = StyleSheet.create({
  container: {
    flex: 1,
  },
  darkContainer: {
    backgroundColor: "#000000",
  },
  searchContainer: {
    padding: 10,
    zIndex: 10,
  },
  searchInputContainer: {
    flexDirection: "row",
    alignItems: "center",
    justifyContent: "space-between",
  },
  searchInput: {
    flex: 1,
    color: "black",
    padding: 12,
  },
  darkSearchInput: {
    color: "white",
  },
  clearButton: {
    padding: 10,
  },
  iconButton: {
    padding: 10,
    borderRadius: 20,
    backgroundColor: "#000000",
  },
  darkIconButton: {
    backgroundColor: "#ffffff",
  },
  emptyContainer: {
    flex: 1,
    justifyContent: "center",
    alignItems: "center",
    padding: 20,
  },
  emptyText: {
    fontSize: 16,
    textAlign: "center",
    color: "#000",
  },
  darkEmptyText: {
    color: "#fff",
  },
  resetButton: {
    marginTop: 10,
    padding: 10,
    backgroundColor: "#D55004",
    borderRadius: 5,
  },
  resetButtonText: {
    color: "white",
    fontWeight: "bold",
  },
  darkSearchBar: {
    borderColor: "#333",
    backgroundColor: "#222",
  },
  searchPlaceholder: {
    flex: 1,
    marginLeft: 12,
    fontSize: 16,
    color: "#666",
  },
  // Add to your styles
  clearSearchButton: {
    padding: 8,
    marginRight: 4,
  },
  searchBar: {
    flex: 1,
    flexDirection: "row",
    alignItems: "center",
    height: 48,
    borderWidth: 1,
    borderColor: "#ccc",
    borderRadius: 24,
    marginHorizontal: 10,
    backgroundColor: "#f5f5f5",
    paddingLeft: 12,
    paddingRight: 8, // Reduced padding to accommodate the clear button
  },
}); <|MERGE_RESOLUTION|>--- conflicted
+++ resolved
@@ -729,8 +729,6 @@
   const listData =
     isInitialLoading && cars.length === 0 ? Array(3).fill(null) : cars;
 
-<<<<<<< HEAD
-=======
   // Styles for the suggestions
   const suggestionStyles = useMemo(
     () =>
@@ -782,7 +780,6 @@
       }),
     [isDarkMode]
   );
->>>>>>> a85fe2b7
 
   return (
     <LinearGradient
