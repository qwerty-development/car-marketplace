--- conflicted
+++ resolved
@@ -7,20 +7,6 @@
 	TouchableOpacity,
 	Modal,
 	ScrollView,
-<<<<<<< HEAD
-	Dimensions,
-} from 'react-native';
-import RNPickerSelect from 'react-native-picker-select';
-import { supabase } from '@/utils/supabase';
-import { useUser } from '@clerk/clerk-expo';
-import CarCard from '@/components/CarCard';
-import CarDetailModal from '@/components/CarDetailModal';
-import { useFavorites } from '@/utils/useFavorites';
-import { FontAwesome } from '@expo/vector-icons';
-
-const ITEMS_PER_PAGE = 10;
-const [isSearchExpanded, setIsSearchExpanded] = useState(false);
-=======
 	ActivityIndicator,
 	Dimensions
 } from 'react-native'
@@ -35,7 +21,6 @@
 
 const ITEMS_PER_PAGE = 10
 const { width: SCREEN_WIDTH } = Dimensions.get('window')
->>>>>>> cd6dc134
 
 interface Car {
 	id: number
@@ -637,52 +622,6 @@
 	}
 
 	return (
-<<<<<<< HEAD
-		<View className="flex-1 bg-gray-300">
-			<View className="flex-row justify-between items-center p-2 bg-white">
-				{isSearchExpanded ? (
-					<TextInput
-						className="flex-1 text-black py-1 px-2"
-						placeholder="Search cars..."
-						value={searchQuery}
-						onChangeText={handleSearch}
-						autoFocus
-					/>
-				) : (
-					<View className="flex-row items-center flex-1">
-						<TouchableOpacity
-							className="bg-red p-2 rounded-full mr-2"
-							onPress={() => setIsFilterModalVisible(true)}
-						>
-							<FontAwesome name="filter" size={16} color="white" />
-						</TouchableOpacity>
-						<View className="flex-1">
-							<RNPickerSelect
-								onValueChange={handleSortChange}
-								items={[
-									{ label: 'Price: Low to High', value: 'price_asc' },
-									{ label: 'Price: High to Low', value: 'price_desc' },
-									{ label: 'Year: Low to High', value: 'year_asc' },
-									{ label: 'Year: High to Low', value: 'year_desc' },
-									{ label: 'Date Listed: Low to High', value: 'listed_at_asc' },
-									{ label: 'Date Listed: High to Low', value: 'listed_at_desc' },
-								]}
-								placeholder={{ label: 'Sort by', value: '' }}
-								style={{
-									inputIOS: { fontSize: 14, color: 'black' },
-									inputAndroid: { fontSize: 14, color: 'black' },
-								}}
-							/>
-						</View>
-					</View>
-				)}
-				<TouchableOpacity
-					className="bg-red p-2 rounded-full ml-2"
-					onPress={() => setIsSearchExpanded(!isSearchExpanded)}
-				>
-					<FontAwesome name={isSearchExpanded ? "times" : "search"} size={16} color="white" />
-				</TouchableOpacity>
-=======
 		<View className='flex-1 p-4 bg-gray-100'>
 			<TextInput
 				className='bg-white text-black p-3 rounded-lg mb-4'
@@ -728,7 +667,6 @@
 					/>
 					<FontAwesome name='sort' size={20} color='black' className='mr-2' />
 				</View>
->>>>>>> cd6dc134
 			</View>
 
 			<FlatList
@@ -750,27 +688,6 @@
 				}
 			/>
 
-<<<<<<< HEAD
-			<View className="flex-row justify-between items-center p-2 bg-white">
-				<TouchableOpacity
-					className="bg-red py-1 px-2 rounded-lg flex-1 mr-1 items-center"
-					onPress={() => handlePageChange(currentPage - 1)}
-					disabled={currentPage === 1}
-				>
-					<Text className="text-white text-xs">Previous</Text>
-				</TouchableOpacity>
-				<Text className="text-xs mx-1">{`${currentPage}/${totalPages}`}</Text>
-				<TouchableOpacity
-					className="bg-red py-1 px-2 rounded-lg flex-1 ml-1 items-center"
-					onPress={() => handlePageChange(currentPage + 1)}
-					disabled={currentPage === totalPages}
-				>
-					<Text className="text-white text-xs">Next</Text>
-				</TouchableOpacity>
-			</View>
-
-=======
->>>>>>> cd6dc134
 			<CarDetailModal
 				isVisible={isModalVisible}
 				car={selectedCar}
