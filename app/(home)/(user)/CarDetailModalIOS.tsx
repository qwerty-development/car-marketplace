import React, {
  useCallback,
  useEffect,
  useState,
  useRef,
} from "react";
import {
  StyleSheet,
  View,
  Text,
  TouchableOpacity,
  ScrollView,
  FlatList,
  Dimensions,
  Linking,
  Alert,
  Share,
  Platform,
  AppState,
  Modal,
  Pressable
} from "react-native";
import { Ionicons } from "@expo/vector-icons";
import { useUser } from "@clerk/clerk-expo";
import { supabase } from "@/utils/supabase";
import { debounce } from "@/utils/debounce";
import { useFavorites } from "@/utils/useFavorites";
import MapView, { Marker } from "react-native-maps";
import { useRouter } from "expo-router";
import { useTheme } from "@/utils/ThemeContext";
import { Image } from "expo-image";
import AutoclipModal from "@/components/AutoclipModal";

const { width } = Dimensions.get("window");

const OptimizedImage = React.memo(({ source, style, onLoad }: any) => {
  const [loaded, setLoaded] = useState(false);

  const handleLoad = useCallback(() => {
    setLoaded(true);
    onLoad?.();
  }, [onLoad]);

  const blurhash =
    "|rF?hV%2WCj[ayj[a|j[az_NaeWBj@ayfRayfQfQM{M|azj[azf6fQfQfQIpWXofj[ayj[j[fQayWCoeoeaya}j[ayfQa{oLj?j[WVj[ayayj[fQoff7azayj[ayj[j[ayofayayayj[fQj[ayayj[ayfjj[j[ayjuayj[";

  return (
    <View style={[style, { overflow: "hidden" }]}>
      <Image
        source={source}
        style={[
          style,
          {
            opacity: loaded ? 1 : 0.3,
          },
        ]}
        onLoad={handleLoad}
        recyclingKey={`${source.uri}`}
        placeholder={blurhash}
        contentFit="cover"
        transition={200}
        cachePolicy="memory-disk"
      />
    </View>
  );
});

const getLogoUrl = (make: string, isLightMode: boolean) => {
  const formattedMake = make.toLowerCase().replace(/\s+/g, "-");

  switch (formattedMake) {
    case "range-rover":
      return isLightMode
        ? "https://www.carlogos.org/car-logos/land-rover-logo-2020-green.png"
        : "https://www.carlogos.org/car-logos/land-rover-logo.png";
    case "infiniti":
      return "https://www.carlogos.org/car-logos/infiniti-logo.png";
    case "jetour":
      return "https://upload.wikimedia.org/wikipedia/commons/8/8a/Jetour_Logo.png?20230608073743";
    case "audi":
      return "https://www.freepnglogos.com/uploads/audi-logo-2.png";
    case "nissan":
      return "https://cdn.freebiesupply.com/logos/large/2x/nissan-6-logo-png-transparent.png";
    default:
      return `https://www.carlogos.org/car-logos/${formattedMake}-logo.png`;
  }
};

const ActionButton = ({ icon, onPress, text, isDarkMode }: any) => (
  <TouchableOpacity onPress={onPress} className="items-center mx-2">
    <Ionicons
      name={icon}
      size={24}
      color={isDarkMode ? "#FFFFFF" : "#000000"}
    />
    <Text
      className={`text-xs mt-1 ${isDarkMode ? "text-white" : "text-black"}`}
    >
      {text}
    </Text>
  </TouchableOpacity>
);

const TechnicalDataItem = ({ icon, label, value, isDarkMode, isLast }: any) => (
  <View className={`flex-row items-center mx-4 py-3 relative`}>
    <View className="w-8">
      <Ionicons
        name={icon}
        size={24}
        color={isDarkMode ? "#FFFFFF" : "#000000"}
      />
    </View>
    <Text
      className={`flex-1 text-sm ${isDarkMode ? "text-white" : "text-black"}`}
    >
      {label}
    </Text>
    <Text className="dark:text-white font-semibold text-sm">{value}</Text>

    {!isLast && (
      <View className="absolute bottom-0 w-full h-[1] bg-[#c9c9c9]" />
    )}
  </View>
);

const CarDetailScreen = ({ car, onFavoritePress, onViewUpdate }: any) => {
  if (!car) return null;
  console.log(onFavoritePress);

  const { isDarkMode } = useTheme();
  const router = useRouter();
  const { user } = useUser();
  const { isFavorite } = useFavorites();
  const [similarCars, setSimilarCars] = useState<any>([]);
  const [dealerCars, setDealerCars] = useState<any>([]);
  const scrollViewRef = useRef<any>(null);
  const [activeImageIndex, setActiveImageIndex] = useState(0);
  const [autoclips, setAutoclips] = useState<any>([]);
  const [selectedClip, setSelectedClip] = useState<any>(null);
  const [showClipModal, setShowClipModal] = useState<any>(false);
  const [selectedImage, setSelectedImage] = useState<any>(null);

  // Helper function to compute relative time from the listed_at property
  const getRelativeTime = (dateString: string) => {
    const now = new Date();
    const postedDate = new Date(dateString);
    const seconds = Math.floor((now.getTime() - postedDate.getTime()) / 1000);

    let interval = Math.floor(seconds / 31536000);
    if (interval >= 1) {
      return interval + " year" + (interval > 1 ? "s" : "") + " ago";
    }
    interval = Math.floor(seconds / 2592000);
    if (interval >= 1) {
      return interval + " month" + (interval > 1 ? "s" : "") + " ago";
    }
    interval = Math.floor(seconds / 604800);
    if (interval >= 1) {
      return interval + " week" + (interval > 1 ? "s" : "") + " ago";
    }
    interval = Math.floor(seconds / 86400);
    if (interval >= 1) {
      return interval + " day" + (interval > 1 ? "s" : "") + " ago";
    }
    interval = Math.floor(seconds / 3600);
    if (interval >= 1) {
      return interval + " hour" + (interval > 1 ? "s" : "") + " ago";
    }
    interval = Math.floor(seconds / 60);
    if (interval >= 1) {
      return interval + " minute" + (interval > 1 ? "s" : "") + " ago";
    }
    return Math.floor(seconds) + " seconds ago";
  };

  // Add fetchAutoclips function
  const fetchAutoclips = useCallback(async () => {
    if (!car) return;

    try {
      const { data, error } = await supabase
        .from("auto_clips")
        .select("*")
        .eq("car_id", car.id)
        .eq("status", "published")
        .order("created_at", { ascending: false });

      if (error) throw error;
      setAutoclips(data || []);
    } catch (error) {
      console.error("Error fetching autoclips:", error);
    }
  }, [car]);

  // Add to useEffect for initial fetch
  useEffect(() => {
    if (car) {
      fetchAutoclips();
    }
  }, [car, fetchAutoclips]);

  const handleClipLike = useCallback(
    async (clipId: any) => {
      if (!user) return;

      try {
        const { data: newLikesCount, error } = await supabase.rpc(
          "toggle_autoclip_like",
          {
            clip_id: clipId,
            user_id: user.id,
          }
        );

        if (error) throw error;

        setAutoclips((prev: any[]) =>
          prev.map((clip: { id: any; liked_users: string[]; }) =>
            clip.id === clipId
              ? {
                  ...clip,
                  likes: newLikesCount,
                  liked_users: clip.liked_users?.includes(user.id)
                    ? clip.liked_users.filter((id: string) => id !== user.id)
                    : [...(clip.liked_users || []), user.id],
                }
              : clip
          )
        );
      } catch (error) {
        console.error("Error toggling autoclip like:", error);
      }
    },
    [user]
  );

  useEffect(() => {
    const subscription = AppState.addEventListener("memoryWarning", () => {
      // Clear non-essential data
      setSimilarCars([]);
      setDealerCars([]);
    });

    return () => {
      subscription.remove();
    };
  }, []);

  const trackCarView = useCallback(
    async (carId: any, userId: any) => {
      try {
        const { data, error } = await supabase.rpc("track_car_view", {
          car_id: carId,
          user_id: userId,
        });

        if (error) throw error;

        if (data && onViewUpdate) {
          onViewUpdate(carId, data);
        }
      } catch (error) {
        console.error("Error tracking car view:", error);
      }
    },
    [onViewUpdate]
  );

  useEffect(() => {
    if (car && user) {
      trackCarView(car.id, user.id);
      if (scrollViewRef.current) {
        scrollViewRef.current.scrollTo({ y: 0, animated: false });
      }
    }
  }, [car, user, trackCarView]);

  const fetchSimilarCars = useCallback(async () => {
    try {
      // First, try to find cars with same make, model, and year
      let { data: exactMatches, error: exactMatchError } = await supabase
        .from("cars")
        .select("*, dealerships (name,logo,phone,location,latitude,longitude)")
        .eq("make", car.make)
        .eq("model", car.model)
        .eq("year", car.year)
        .neq("id", car.id)
        .eq("status", "available")
        .limit(5);

      if (exactMatchError) throw exactMatchError;

      if (exactMatches && exactMatches.length > 0) {
        const newCars = exactMatches.map((item) => ({
          ...item,
          dealership_name: item.dealerships.name,
          dealership_logo: item.dealerships.logo,
          dealership_phone: item.dealerships.phone,
          dealership_location: item.dealerships.location,
          dealership_latitude: item.dealerships.latitude,
          dealership_longitude: item.dealerships.longitude,
          listed_at: item.listed_at,
        }));
        setSimilarCars(newCars);
        return;
      }

      // If no exact matches, fall back to similarly priced cars
      const { data: priceMatches, error: priceMatchError } = await supabase
        .from("cars")
        .select("*, dealerships (name,logo,phone,location,latitude,longitude)")
        .neq("id", car.id)
        .eq("status", "available")
        .gte("price", Math.floor(car.price * 0.8))
        .lte("price", Math.floor(car.price * 1.2))
        .limit(5);

      if (priceMatchError) throw priceMatchError;

      if (priceMatches && priceMatches.length > 0) {
        const newCars = priceMatches.map((item) => ({
          ...item,
          dealership_name: item.dealerships.name,
          dealership_logo: item.dealerships.logo,
          dealership_phone: item.dealerships.phone,
          dealership_location: item.dealerships.location,
          dealership_latitude: item.dealerships.latitude,
          dealership_longitude: item.dealerships.longitude,
          listed_at: item.listed_at,
        }));
        setSimilarCars(newCars);
      } else {
        setSimilarCars([]);
      }
    } catch (error) {
      console.error("Error fetching similar cars:", error);
      setSimilarCars([]);
    }
  }, [car.id, car.make, car.model, car.year, car.price]);

  const fetchDealerCars = useCallback(async () => {
    const { data, error } = await supabase
      .from("cars")
      .select("*, dealerships (name,logo,phone,location,latitude,longitude)")
      .eq("dealership_id", car.dealership_id)
      .neq("id", car.id)
      .limit(5);

    if (data) {
      const newCars = data.map((item) => ({
        ...item,
        dealership_name: item.dealerships.name,
        dealership_logo: item.dealerships.logo,
        dealership_phone: item.dealerships.phone,
        dealership_location: item.dealerships.location,
        dealership_latitude: item.dealerships.latitude,
        dealership_longitude: item.dealerships.longitude,
        listed_at: item.listed_at,
      }));
      setDealerCars(newCars);
    }
    if (error) console.error("Error fetching dealer cars:", error);
  }, [car.dealership_id, car.id]);

  useEffect(() => {
    return () => {
      // Clear image cache on unmount
      if (Platform.OS === "ios") {
        Image.clearMemoryCache();
      }
    };
  }, []);

  useEffect(() => {
    if (car) {
      // Optional: Add small delay for smoother transition
      const timer = setTimeout(() => {
        fetchSimilarCars();
      }, 100);
      return () => clearTimeout(timer);
    }
  }, [car, fetchSimilarCars]);

  // Fetch dealer cars after initial render (or after a slight delay)
  useEffect(() => {
    if (car) {
      // Optional: Stagger the loading slightly
      const timer = setTimeout(() => {
        fetchDealerCars();
      }, 200);
      return () => clearTimeout(timer);
    }
  }, [car, fetchDealerCars]);

  const handleDealershipPress = useCallback(() => {
    router.push({
      pathname: "/(home)/(user)/DealershipDetails",
      params: { dealershipId: car.dealership_id },
    });
  }, [router, car.dealership_id]);

  const debouncedTrackCarView = useCallback(
    debounce((carId: any, userId: any) => {
      trackCarView(carId, userId);
    }, 1000),
    [trackCarView]
  );

  const handleCall = useCallback(() => {
    if (car.dealership_phone) {
      Linking.openURL(`tel:${car.dealership_phone}`);
    } else {
      Alert.alert("Phone number not available");
    }
  }, [car.dealership_phone]);

  const handleChat = useCallback(() => {
    Alert.alert("Chat feature coming soon!");
  }, []);

  const handleShare = useCallback(async () => {
    try {
      await Share.share({
        message: `Check out this ${car.year} ${car.make} ${car.model} for $${car.price.toLocaleString()}!`,
        url: car.images[0],
      });
    } catch (error: any) {
      Alert.alert(error.message);
    }
  }, [car]);

  const handleOpenInMaps = useCallback(() => {
  const { dealership_latitude, dealership_longitude } = car;
  if (!dealership_latitude || !dealership_longitude) {
    Alert.alert("Location unavailable", "No location available for this dealership");
    return;
  }

  if (Platform.OS === "ios") {
    Alert.alert("Open Maps", "Choose your preferred maps application", [
      {
        text: "Apple Maps",
        onPress: () => {
          const appleMapsUrl = `maps:0,0?q=${dealership_latitude},${dealership_longitude}`;
          Linking.openURL(appleMapsUrl);
        },
      },
      {
        text: "Google Maps",
        onPress: () => {
          const googleMapsUrl = `comgooglemaps://?q=${dealership_latitude},${dealership_longitude}&zoom=14`;
          Linking.openURL(googleMapsUrl).catch(() => {
            // If Google Maps app isn’t installed, fallback to browser
            const fallbackUrl = `https://www.google.com/maps/search/?api=1&query=${dealership_latitude},${dealership_longitude}`;
            Linking.openURL(fallbackUrl);
          });
        },
      },
      { text: "Cancel", style: "cancel" },
    ]);
  } else {
    // Android: open Google Maps directly
    const googleMapsUrl = `geo:${dealership_latitude},${dealership_longitude}?q=${dealership_latitude},${dealership_longitude}`;
    Linking.openURL(googleMapsUrl).catch(() => {
      // Fallback to browser if necessary
      const fallbackUrl = `https://www.google.com/maps/search/?api=1&query=${dealership_latitude},${dealership_longitude}`;
      Linking.openURL(fallbackUrl);
    });
  }
}, [car.dealership_latitude, car.dealership_longitude]);



  const handleOpenInGoogleMaps = useCallback(() => {
    const latitude = car.dealership_latitude || 37.7749;
    const longitude = car.dealership_longitude || -122.4194;
    const url = `https://www.google.com/maps?q=${latitude},${longitude}`;

    Linking.openURL(url).catch((err) => {
      Alert.alert("Error", "Could not open Google Maps");
    });
  }, [car.dealership_latitude, car.dealership_longitude]);

  const renderCarItem = useCallback(
    ({ item }: any) => (
      <TouchableOpacity
        className={`${
          isDarkMode ? "bg-gray-800" : "bg-gray-200"
        } rounded-lg p-2 mr-4 w-48`}
        onPress={() => {
          router.push({
            pathname: "/(home)/(user)/CarDetails",
            params: { carId: item.id },
          });
        }}
      >
        <OptimizedImage
          source={{ uri: item.images[0] }}
          style={{ width: "100%", height: 128, borderRadius: 8 }}
        />
        <Text
          className={`${
            isDarkMode ? "text-white" : "text-black"
          } font-bold mt-2`}
        >
          {item.year} {item.make} {item.model}
        </Text>
      </TouchableOpacity>
    ),
    [isDarkMode, router]
  );

  const mapRegion = {
    latitude: car.dealership_latitude || 37.7749,
    longitude: car.dealership_longitude || -122.4194,
    latitudeDelta: 0.01,
    longitudeDelta: 0.01,
  };

  return (
    <View
      style={[
        styles.container,
        { backgroundColor: isDarkMode ? "#000000" : "#FFFFFF" },
      ]}
    >
      <TouchableOpacity
        onPress={() => router.back()}
        className="absolute top-12 left-4 z-50 rounded-full p-2"
        style={{
          backgroundColor: isDarkMode
            ? "rgba(255,255,255,0.5)"
            : "rgba(0,0,0,0.5)",
          shadowColor: "#000",
          shadowOffset: { width: 0, height: 2 },
          shadowOpacity: 0.25,
          shadowRadius: 3.84,
          elevation: 5,
        }}
      >
        <Ionicons
          name="arrow-back"
          size={20}
          color={isDarkMode ? "#FFFFFF" : "#FFFFFF"}
        />
      </TouchableOpacity>

      <ScrollView
        ref={scrollViewRef}
        className="rounded-b-lg"
        scrollEventThrottle={16}
      >
        {/* Image Carousel  */}
        <View className="relative mb-6 overflow-visible">
          <View className="rounded-b-[20px] overflow-hidden">
            <FlatList
              data={car.images}
              renderItem={({ item }) => (
                <Pressable onPress={() => setSelectedImage(item)}>
                  <View className="relative">
                    <OptimizedImage
                      source={{ uri: item }}
                      style={{ width: width, height: 350 }}
                    />
                    {/* Eye and heart icons positioned within the image */}
                    <View className="absolute top-12 right-0 flex-row items-center z-10">
                      <View className="flex-row items-center px-3 py-1 ">
                        <Ionicons name="eye" size={20} color="#FFFFFF" />
                        <Text className="text-white font-bold ml-1">
                          {car.views || 0}
                        </Text>
                      </View>
                      <TouchableOpacity
                        className="mr-3"
                        onPress={() => onFavoritePress(car.id)}
                      >
                        <Ionicons
                          name={isFavorite(car.id) ? "heart" : "heart-outline"}
                          size={20}
                          color={isFavorite(car.id) ? "red" : "white"}
                        />
                      </TouchableOpacity>
                    </View>
                  </View>
                </Pressable>
              )}
              horizontal
              pagingEnabled
              showsHorizontalScrollIndicator={false}
              onMomentumScrollEnd={(event) => {
                const newIndex = Math.round(
                  event.nativeEvent.contentOffset.x / width
                );
                setActiveImageIndex(newIndex);
              }}
            />
            {/* Pagination Dots */}
            <View className="absolute bottom-8 left-0 right-0 flex-row justify-center z-10">
              {car.images.map((_: any, index: React.Key | null | undefined) => (
                <View
                  key={index}
                  className={`w-2 h-2 rounded-full mx-1 ${
                    index === activeImageIndex ? "bg-red" : "bg-white/50"
                  }`}
                />
              ))}
            </View>
          </View>

          {/* Price Badge */}
          <View className="absolute -bottom-6 left-1/2 -translate-x-16 dark:bg-black bg-white rounded-full w-32 h-12 items-center justify-center shadow-lg z-20">
            <Text className="text-red text-lg font-bold">
              ${car.price.toLocaleString()}
            </Text>
          </View>
        </View>

        <View className="flex-row items-center justify-between px-4">
          <View className="flex-row items-center">
            <View
              className="justify-center items-center mt-2"
              style={{ width: 50 }}
            >
              <OptimizedImage
                source={{ uri: getLogoUrl(car.make, !isDarkMode) }}
                style={{ width: 70, height: 50 }}
                contentFit="contain"
              />
            </View>
            <View className="ml-3">
              <Text
                className={`text-xl mt-6 font-bold ${
                  isDarkMode ? "text-white" : "text-black"
                }`}
              >
                {car.make} {car.model}
              </Text>
              <Text
                className={`text-sm ${isDarkMode ? "text-white" : "text-black"}`}
              >
                {car.year}
              </Text>
              {/* Dynamic relative time display using listed_at */}
              <Text
                className={`text-xs mt-1 ${
                  isDarkMode ? "text-neutral-300" : "text-neutral-600"
                }`}
              >
                Posted {getRelativeTime(car.listed_at)}
              </Text>
            </View>
          </View>

			{/* Autoclip Button (Moved to Top Right) */}
		    
          {/* View Clip Button (Aligned to Technical Data) */}
        </View>

        {/* Technical Data */}
        <View className="mt-8 mx-4">
          <View
            style={{
              flexDirection: "row",
              justifyContent: "space-between",
              alignItems: "center",
              marginBottom: "8",
            }}
          >
            <Text
              className={`text-lg font-bold ${
                isDarkMode ? "text-white" : "text-black"
              }`}
            >
              Technical Data
            </Text>

            {autoclips.length > 0 && (
<<<<<<< HEAD
			  <TouchableOpacity
			    onPress={() => {
			      setSelectedClip(autoclips[0]);
			      setShowClipModal(true);
			    }}
			    style={{
			      backgroundColor: "#D55004",
			      borderRadius: 20,
			      paddingVertical: 8,
			      paddingHorizontal: 16,
			      justifyContent: "center",
			      alignItems: "center",
			      flexDirection: "row",
			      shadowColor: "#000",
			      shadowOffset: { width: 0, height: 2 },
			      shadowOpacity: 0.25,
			      shadowRadius: 3.84,
			      elevation: 5,
			    }}
			  >
			    <Ionicons
			      name="film"
			      size={16}
			      color="white"
			      style={{ marginRight: 5 }}
			    />
			    <Text style={{ color: "white", fontWeight: "bold" }}>
			      Autoclip
			    </Text>
			  </TouchableOpacity>
		    )}

=======
              <TouchableOpacity
                onPress={() => {
                  setSelectedClip(autoclips[0]);
                  setShowClipModal(true);
                }}
                style={{
                  backgroundColor: "#D55004",
                  borderRadius: 100,
                  width: 50,
                  height: 30,
                  justifyContent: "center",
                  alignItems: "center",
                }}
              >
                <Ionicons
                  name="film"
                  size={20}
                  color={isDarkMode ? "white" : "white"}
                />
              </TouchableOpacity>
            )}
>>>>>>> 53d32a3d
          </View>
          <View
            className={`rounded-lg mt-5 ${
              isDarkMode ? "bg-[#1c1c1c]" : "bg-[#e9e9e9]"
            }`}
          >
            {[
              {
                icon: "speedometer-outline",
                label: "Mileage",
                value: `${(car.mileage / 1000).toFixed(1)}k`,
              },
              {
                icon: "hardware-chip-outline",
                label: "Trans",
                value: car.transmission.substring(0, 4),
              },
              {
                icon: "car-sport-outline",
                label: "Drive",
                value: car.drivetrain,
              },
              {
                icon: "color-palette-outline",
                label: "Color",
                value: car.color,
              },
              {
                icon: "thermometer-outline",
                label: "Condition",
                value: car.condition,
              },
            ].map((item, index, array) => (
              <TechnicalDataItem
                key={item.label}
                icon={item.icon}
                label={item.label}
                value={item.value}
                isDarkMode={isDarkMode}
                isLast={index === array.length - 1}
              />
            ))}
          </View>
        </View>

        {/* Description */}
        <View className="mt-6 px-4">
          {car.description ? (
            <>
              <Text
                className={`text-lg font-bold mb-2 ${
                  isDarkMode ? "text-white" : "text-black"
                }`}
              >
                Description
              </Text>
              <Text className={`${isDarkMode ? "text-white" : "text-black"}`}>
                {car.description}
              </Text>
            </>
          ) : null}
        </View>

{/* Dealership Section */}
<View className="mt-8 px-4">
  <Text className={`text-lg font-bold ${isDarkMode ? "text-white" : "text-black"}`}>
    Location
  </Text>
  <View style={{ flex: 1 }}>
    <MapView style={styles.map} region={mapRegion}>
      <Marker
        coordinate={{
          latitude: car.dealership_latitude || 37.7749,
          longitude: car.dealership_longitude || -122.4194,
        }}
        title={car.dealership_name}
        description={car.dealership_location}
      />
    </MapView>
    <TouchableOpacity
    className="bg-red"
      onPress={handleOpenInMaps}
      style={{
        position: "absolute",
        bottom: 16,
        right: 16,

        paddingHorizontal: 16,
        paddingVertical: 10,
        borderRadius: 25,
        flexDirection: "row",
        alignItems: "center",
      }}
    >
      <Ionicons name="navigate-outline" size={24} color="#fff" />
      <Text style={{ color: "#fff", marginLeft: 8 }}>Take Me There</Text>
    </TouchableOpacity>
  </View>
</View>


        {/* Similar Cars Section */}
        {similarCars.length > 0 && (
          <View className="mt-8 px-4">
            <Text
              className={`text-xl font-bold ${
                isDarkMode ? "text-white" : "text-black"
              } mb-4`}
            >
              {similarCars[0].make === car.make &&
              similarCars[0].model === car.model &&
              similarCars[0].year === car.year
                ? "Explore Similar Cars"
                : "Similarly Priced Cars"}
            </Text>
            <FlatList
              data={similarCars}
              renderItem={renderCarItem}
              keyExtractor={(item) => item.id.toString()}
              horizontal
              showsHorizontalScrollIndicator={false}
            />
          </View>
        )}

        {dealerCars.length > 0 && (
          <View className="mt-8 px-4 mb-40">
            <Text
              className={`text-xl font-bold ${
                isDarkMode ? "text-white" : "text-black"
              } mb-4`}
            >
              More from {car.dealership_name}
            </Text>
            <FlatList
              data={dealerCars}
              renderItem={renderCarItem}
              keyExtractor={(item) => item.id.toString()}
              horizontal
              showsHorizontalScrollIndicator={false}
            />
          </View>
        )}
      </ScrollView>

      {/* Bottom Action Bar */}
      <View
        className={`absolute bottom-0 p-8 w-full flex-col justify-around items-center py-4 border-t ${
          isDarkMode ? "bg-black" : "bg-white"
        }`}
      >
        <View className="flex-row items-center justify-between w-full">
          <View className="flex-row items-center flex-1">
            <TouchableOpacity onPress={handleDealershipPress}>
              <OptimizedImage
                source={{ uri: car.dealership_logo }}
                style={{ width: 50, height: 50, borderRadius: 25 }}
              />
            </TouchableOpacity>
            <TouchableOpacity onPress={handleDealershipPress}>
              <View className="flex-1 ml-3">
                <Text
                  className={`text-base font-medium ${
                    isDarkMode ? "text-white" : "text-black"
                  }`}
                  numberOfLines={1}
                >
                  {car.dealership_name}
                </Text>

                <Text
                  className={`text-sm ${
                    isDarkMode ? "text-white" : "text-black"
                  } mr-7`}
                  numberOfLines={2}
                >
                  <Ionicons name="location" size={12} />
                  {car.dealership_location}
                </Text>
              </View>
            </TouchableOpacity>
          </View>
          <View className="flex-row">
            <ActionButton
              icon="call-outline"
              onPress={handleCall}
              text="Call"
              isDarkMode={isDarkMode}
            />
            <ActionButton
              icon="chatbubble-outline"
              onPress={handleChat}
              text="Chat"
              isDarkMode={isDarkMode}
            />
            <ActionButton
              icon="share-outline"
              onPress={handleShare}
              text="Share"
              isDarkMode={isDarkMode}
            />
          </View>
        </View>

        <TouchableOpacity
          onPress={handleOpenInGoogleMaps}
          className="flex-row items-center justify-center p-3 mt-4 rounded-full bg-black dark:bg-white w-full"
        >
          <Ionicons
            name="navigate-outline"
            size={24}
            color={isDarkMode ? "black" : "white"}
          />
          <Text className="text-white dark:text-black font-semibold ml-2">
            Open in Google Maps
          </Text>
        </TouchableOpacity>
      </View>
      <AutoclipModal
        isVisible={showClipModal}
        onClose={() => {
          setShowClipModal(false);
          setSelectedClip(null);
        }}
        clip={selectedClip}
        onLikePress={() => selectedClip && handleClipLike(selectedClip.id)}
        isLiked={selectedClip?.liked_users?.includes(user?.id)}
      />
      {selectedImage && (
        <Modal
          visible={true}
          transparent={true}
          onRequestClose={() => setSelectedImage(null)}
        >
          <View style={styles.modalBackground}>
            <TouchableOpacity
              style={styles.closeButton}
              onPress={() => setSelectedImage(null)}
            >
              <Ionicons name="close" size={40} color="white" />
            </TouchableOpacity>
            <Image
              source={{ uri: selectedImage }}
              style={styles.fullscreenImage}
              contentFit="contain"
            />
          </View>
        </Modal>
      )}
    </View>
  );
};

const styles = StyleSheet.create({
  container: {
    flex: 1,
    backgroundColor: "transparent",
    ...Platform.select({
      android: {
        elevation: 0,
      },
    }),
  },
  map: {
    height: 200,
    borderRadius: 10,
    marginVertical: 10,
  },
  scrollContent: {
    flexGrow: 1,
  },
  mainImage: {
    width: "100%",
    height: 300,
  },
  modalBackground: {
    flex: 1,
    backgroundColor: "black",
    justifyContent: "center",
    alignItems: "center",
  },
  closeButton: {
    position: "absolute",
    top: 40,
    right: 20,
    zIndex: 1,
  },
  fullscreenImage: {
    width: "100%",
    height: "100%",
    resizeMode: "contain",
  },
});

export default CarDetailScreen;<|MERGE_RESOLUTION|>--- conflicted
+++ resolved
@@ -675,7 +675,6 @@
             </Text>
 
             {autoclips.length > 0 && (
-<<<<<<< HEAD
 			  <TouchableOpacity
 			    onPress={() => {
 			      setSelectedClip(autoclips[0]);
@@ -708,29 +707,6 @@
 			  </TouchableOpacity>
 		    )}
 
-=======
-              <TouchableOpacity
-                onPress={() => {
-                  setSelectedClip(autoclips[0]);
-                  setShowClipModal(true);
-                }}
-                style={{
-                  backgroundColor: "#D55004",
-                  borderRadius: 100,
-                  width: 50,
-                  height: 30,
-                  justifyContent: "center",
-                  alignItems: "center",
-                }}
-              >
-                <Ionicons
-                  name="film"
-                  size={20}
-                  color={isDarkMode ? "white" : "white"}
-                />
-              </TouchableOpacity>
-            )}
->>>>>>> 53d32a3d
           </View>
           <View
             className={`rounded-lg mt-5 ${
