import React, {
  useState,
  useCallback,
  useEffect,
  memo,
  useRef,
  useMemo,
} from "react";
import {
  View,
  Text,
  TextInput,
  TouchableOpacity,
  Modal,
  ScrollView,
  Platform,
  Alert,
  ActivityIndicator,
  FlatList,
  TouchableWithoutFeedback,
  Keyboard,
} from "react-native";
import {
  FontAwesome,
  Ionicons,
  MaterialCommunityIcons,
} from "@expo/vector-icons";
import * as ImagePicker from "expo-image-picker";
import * as FileSystem from "expo-file-system";
import { supabase } from "@/utils/supabase";
import { Buffer } from "buffer";
import * as ImageManipulator from 'expo-image-manipulator';
import { useTheme } from "@/utils/ThemeContext";
import { BlurView } from "expo-blur";
import DateTimePickerModal from "react-native-modal-datetime-picker";
import DateTimePicker from "@react-native-community/datetimepicker";
import ErrorBoundary from 'react-native-error-boundary';
import { format } from "date-fns";
import { SafeAreaView } from "react-native-safe-area-context";
import {
  BrandSelector,
  ModelDropdown,
  EnhancedColorSelector,
  NeumorphicInput,
  SelectionCard,
  FuturisticGallery,
  SectionHeader,
  CONDITIONS,
  DRIVE_TRAINS,
  CATEGORIES,
  TRANSMISSIONS,
  VEHICLE_TYPES,
} from "@/components/ListingModal";
import { useLocalSearchParams, useRouter } from "expo-router";

const SOURCE_OPTIONS = [
  { value: 'Company', label: 'Company Source', icon: 'office-building' },
  { value: 'GCC', label: 'GCC', icon: 'map-marker' },
  { value: 'USA', label: 'US', icon: 'flag' },
  { value: 'Canada', label: 'Canada', icon: 'flag' },
  { value: 'Europe', label: 'Europe', icon: 'earth' }
];
const VEHICLE_FEATURES = [
  { id: 'heated_seats', label: 'Heated Seats', icon: 'car-seat-heater' },
  { id: 'keyless_entry', label: 'Keyless Entry', icon: 'key-wireless' },
  { id: 'keyless_start', label: 'Keyless Start', icon: 'power' },
  { id: 'power_mirrors', label: 'Power Mirrors', icon: 'car-side' },
  { id: 'power_steering', label: 'Power Steering', icon: 'steering' },
  { id: 'power_windows', label: 'Power Windows', icon: 'window-maximize' },
  { id: 'backup_camera', label: 'Backup Camera', icon: 'camera' },
  { id: 'bluetooth', label: 'Bluetooth', icon: 'bluetooth' },
  { id: 'cruise_control', label: 'Cruise Control', icon: 'speedometer' },
  { id: 'navigation', label: 'Navigation System', icon: 'map-marker' },
  { id: 'sunroof', label: 'Sunroof', icon: 'weather-sunny' },
  { id: 'leather_seats', label: 'Leather Seats', icon: 'car-seat' },
  { id: 'third_row_seats', label: 'Third Row Seats', icon: 'seat-passenger' },
  { id: 'parking_sensors', label: 'Parking Sensors', icon: 'parking' },
  { id: 'lane_assist', label: 'Lane Departure Warning', icon: 'road-variant' },
  { id: 'blind_spot', label: 'Blind Spot Monitoring', icon: 'eye-off' },
  { id: 'apple_carplay', label: 'Apple CarPlay', icon: 'apple' },
  { id: 'android_auto', label: 'Android Auto', icon: 'android' },
  { id: 'premium_audio', label: 'Premium Audio', icon: 'speaker' },
  { id: 'remote_start', label: 'Remote Start', icon: 'remote' },
];

const FeatureSelector = memo(
  ({ selectedFeatures = [], onFeatureToggle, isDarkMode }: any) => {
    // State Management
    const [showAllFeatures, setShowAllFeatures] = useState(false);
    const [searchQuery, setSearchQuery] = useState('');
    const [currentPage, setCurrentPage] = useState(0);
    const [hasMore, setHasMore] = useState(true);
    const PAGE_SIZE = 20;

    // Filter features based on search query
    const filteredFeatures = useMemo(
      () =>
        VEHICLE_FEATURES.filter((feature) =>
          feature.label.toLowerCase().includes(searchQuery.toLowerCase().trim())
        ),
      [searchQuery]
    );

    // Get paginated features for the modal
    const paginatedFeatures = useMemo(() => {
      const start = currentPage * PAGE_SIZE;
      const end = start + PAGE_SIZE;
      return filteredFeatures.slice(0, end);
    }, [filteredFeatures, currentPage]);

    // Load more function for pagination
    const loadMore = useCallback(() => {
      if ((currentPage + 1) * PAGE_SIZE < filteredFeatures.length) {
        setCurrentPage((prev) => prev + 1);
        setHasMore(true);
      } else {
        setHasMore(false);
      }
    }, [currentPage, filteredFeatures.length]);

    // Reset pagination when search query changes
    useEffect(() => {
      setCurrentPage(0);
      setHasMore(true);
    }, [searchQuery]);

    // Render feature item component
    const FeatureItem = useCallback(
      ({ feature, isSelected, onPress, size = 'normal' }: any) => (
        <TouchableOpacity
          onPress={onPress}
          className={`${size === 'normal' ? 'mr-3' : ''} ${
            isSelected ? 'scale-105' : ''
          }`}
        >
          <BlurView
            intensity={isDarkMode ? 20 : 40}
            tint={isDarkMode ? 'dark' : 'light'}
            className={`rounded-2xl p-4 ${
              size === 'normal'
                ? 'w-[110px] h-[110px]'
                : 'flex-row items-center p-4 mb-2'
            } justify-between items-center`}
          >
            <View
              className={`${
                size === 'normal' ? 'w-[40px] h-[40px]' : 'w-12 h-12'
              } justify-center items-center mb-2`}
            >
              <MaterialCommunityIcons
                name={feature.icon}
                size={size === 'normal' ? 30 : 24}
                color={isSelected ? '#D55004' : isDarkMode ? '#fff' : '#000'}
              />
            </View>
            <Text
              className={`${
                size === 'normal' ? 'text-center' : 'flex-1 ml-3'
              } text-sm font-medium
              ${isSelected ? 'text-red' : isDarkMode ? 'text-white' : 'text-black'}`}
              numberOfLines={2}
            >
              {feature.label}
            </Text>
            {isSelected && (
              <View
                className={`absolute top-2 right-2 bg-red rounded-full p-1 ${
                  size === 'normal' ? '' : 'top-auto'
                }`}
              >
                <Ionicons name="checkmark" size={12} color="white" />
              </View>
            )}
          </BlurView>
        </TouchableOpacity>
      ),
      [isDarkMode]
    );

    return (
      <View>
        {/* Header */}
        <View className="flex-row items-center justify-between mb-4">
          <Text
            className={`text-lg font-bold ${
              isDarkMode ? 'text-white' : 'text-black'
            }`}
          >
            {selectedFeatures.length > 0
              ? `${selectedFeatures.length} Selected Features`
              : 'Select Features'}
          </Text>
          <TouchableOpacity
            onPress={() => {
              setShowAllFeatures(true);
              setCurrentPage(0);
              setHasMore(true);
            }}
            className="ml-auto bg-red px-3 py-1 rounded-full"
          >
            <Text className="text-white">View All</Text>
          </TouchableOpacity>
        </View>

        {/* Selected Features Count Badge */}
        {selectedFeatures.length > 0 && (
          <View className="mb-3">
            <Text className={`text-sm ${isDarkMode ? 'text-neutral-400' : 'text-neutral-600'}`}>
              {selectedFeatures.length} feature{selectedFeatures.length !== 1 ? 's' : ''} selected
            </Text>
          </View>
        )}

        {/* Horizontal Scrollable List - Show selected features first, then others */}
        <ScrollView
          horizontal
          showsHorizontalScrollIndicator={false}
          className="mb-6"
          contentContainerStyle={{ paddingRight: 20 }}
        >
          {VEHICLE_FEATURES.map((feature) => (
            <FeatureItem
              key={feature.id}
              feature={feature}
              isSelected={selectedFeatures.includes(feature.id)}
              onPress={() => onFeatureToggle(feature.id)}
            />
          ))}
        </ScrollView>

        {/* All Features Modal with Pagination */}
        <Modal
          visible={showAllFeatures}
          animationType="slide"
          transparent={true}
          onRequestClose={() => setShowAllFeatures(false)}
        >
          <BlurView
            intensity={isDarkMode ? 20 : 40}
            tint={isDarkMode ? 'dark' : 'light'}
            className="flex-1"
          >
            <TouchableOpacity
              className="flex-1"
              activeOpacity={1}
              onPress={() => setShowAllFeatures(false)}
            />
            <View
              className={`h-[85%] rounded-t-3xl ${
                isDarkMode ? 'bg-black' : 'bg-white'
              }`}
            >
              <View className="p-4">
                {/* Modal Header */}
                <View className="items-center mb-2">
                  <View className="w-16 h-1 rounded-full bg-gray-300" />
                </View>

                <View className="flex-row justify-between items-center mb-4">
                  <Text
                    className={`text-xl font-bold ${
                      isDarkMode ? 'text-white' : 'text-black'
                    }`}
                  >
                    All Features ({filteredFeatures.length})
                  </Text>
                  <TouchableOpacity
                    onPress={() => setShowAllFeatures(false)}
                    className="p-2"
                  >
                    <Ionicons
                      name="close"
                      size={24}
                      color={isDarkMode ? 'white' : 'black'}
                    />
                  </TouchableOpacity>
                </View>

                {/* Search Bar */}
                <View
                  className={`flex-row items-center rounded-full border border-[#ccc] dark:border-[#555] px-4 h-12 mb-4`}
                >
                  <FontAwesome
                    name="search"
                    size={20}
                    color={isDarkMode ? 'white' : 'black'}
                  />
                  <TextInput
                    textAlignVertical="center"
                    className={`flex-1 px-3 h-full ${
                      isDarkMode ? 'text-white' : 'text-black'
                    }`}
                    style={{ textAlignVertical: 'center' }}
                    placeholder="Search features..."
                    placeholderTextColor={isDarkMode ? 'lightgray' : 'gray'}
                    value={searchQuery}
                    onChangeText={(text) => {
                      setSearchQuery(text);
                      setCurrentPage(0);
                    }}
                  />
                  {searchQuery ? (
                    <TouchableOpacity
                      onPress={() => {
                        setSearchQuery('');
                        setCurrentPage(0);
                      }}
                    >
                      <Ionicons
                        name="close-circle"
                        size={20}
                        color={isDarkMode ? 'white' : 'black'}
                      />
                    </TouchableOpacity>
                  ) : null}
                </View>

                {/* Selected Count Badge */}
                {selectedFeatures.length > 0 && (
                  <View
                    className={`mb-4 p-3 rounded-xl ${
                      isDarkMode ? 'bg-neutral-800' : 'bg-neutral-200'
                    }`}
                  >
                    <Text
                      className={`text-center ${
                        isDarkMode ? 'text-white' : 'text-black'
                      }`}
                    >
                      {selectedFeatures.length} feature{selectedFeatures.length !== 1 ? 's' : ''} selected
                    </Text>
                  </View>
                )}

                {/* Features List with Infinite Scroll */}
                <FlatList
                  data={paginatedFeatures}
                  renderItem={({ item: feature }) => (
                    <FeatureItem
                      key={feature.id}
                      feature={feature}
                      isSelected={selectedFeatures.includes(feature.id)}
                      onPress={() => {
                        onFeatureToggle(feature.id);
                      }}
                      size="large"
                    />
                  )}
                  keyExtractor={(item) => item.id}
                  onEndReached={loadMore}
                  onEndReachedThreshold={0.5}
                  ListFooterComponent={() =>
                    hasMore ? (
                      <View className="py-4">
                        <ActivityIndicator size="small" color="#D55004" />
                      </View>
                    ) : (
                      <View className="h-32" />
                    )
                  }
                />
              </View>
            </View>
          </BlurView>
        </Modal>
      </View>
    );
  }
);





function AddEditListing() {
  const { isDarkMode } = useTheme();
  const router = useRouter();
  const params = useLocalSearchParams<{
    dealershipId: string;
    listingId?: string;
  }>();

  const [dealership, setDealership] = useState<any>(null);
  const [initialData, setInitialData] = useState<any>(null);
  const [isLoading, setIsLoading] = useState(true);
  const [formData, setFormData] = useState<any>({
    bought_price: null,
    date_bought: new Date(),
    seller_name: null,
    features:[]
  });

  const [showDatePicker, setShowDatePicker] = useState(false);
  const [isUploading, setIsUploading] = useState(false);
  const [modalImages, setModalImages] = useState<string[]>([]);
  const [showSoldModal, setShowSoldModal] = useState(false);
  const [soldInfo, setSoldInfo] = useState({
    price: "",
    date: new Date().toISOString().split("T")[0],
    buyer_name: "",
  });
  const [hasChanges, setHasChanges] = useState(false);
  const isSubscriptionValid = useCallback(() => {
    if (!dealership) return false;
    const subscriptionEndDate = dealership.subscription_end_date;
    if (!subscriptionEndDate) return false;
    const endDate = new Date(subscriptionEndDate);
    const now = new Date();
    return endDate >= now;
  }, [dealership]);

    const validateFormData = (data: any) => {
    const requiredFields = [
      "make",
      "model",
      "price",
      "year",
      "condition",
      "transmission",
      "mileage",
      "drivetrain",
      "type",
      "category",
    ];

    const missingFields = requiredFields.filter((field) => {
      if (field === "mileage") {
        return (
          data[field] === null ||
          data[field] === undefined ||
          data[field] === ""
        );
      }
      return !data[field];
    });

    if (missingFields.length > 0) {
      Alert.alert(
        "Missing Fields",
        `Please fill in: ${missingFields.join(", ")}`
      );
      return false;
    }

    return true;
  };

  const handleSubmit = useCallback(() => {
    if (!validateFormData(formData)) return;
    if (!dealership || !isSubscriptionValid()) {
      Alert.alert(
        "Subscription Error",
        "Your subscription is not valid or has expired."
      );
      return;
    }

    const submitListing = async () => {
      try {
        setIsLoading(true);

        if (initialData?.id) {
          const {
            id,
            listed_at,
            date_modified,
            views,
            likes,
            viewed_users,
            liked_users,
            sold_price,
            date_sold,
            buyer_name,
            status,
            dealership_name,
            dealership_logo,
            dealership_phone,
            dealership_location,
            dealership_latitude,
            dealership_longitude,
            ...allowedData
          } = formData;

          const dataToUpdate = {
            make: allowedData.make,
            model: allowedData.model,
            price: allowedData.price,
            year: allowedData.year,
            description: allowedData.description,
            images: modalImages,
            condition: allowedData.condition,
            transmission: allowedData.transmission,
            color: allowedData.color,
            mileage: allowedData.mileage,
            drivetrain: allowedData.drivetrain,
            type: allowedData.type,
            category: allowedData.category,
            bought_price: allowedData.bought_price,
            date_bought: allowedData.date_bought
              ? new Date(allowedData.date_bought).toISOString()
              : null,
            seller_name: allowedData.seller_name,
              source: allowedData.source,
               features: formData.features || [],
            dealership_id: dealership.id,
          };

          const { data, error } = await supabase
            .from("cars")
            .update(dataToUpdate)
            .eq("id", initialData.id)
            .eq("dealership_id", dealership.id)
            .select(
              `
            id,
            listed_at,
            make,
            model,
            price,
            year,
            description,
            images,
            sold_price,
            date_sold,
            status,
            dealership_id,
            date_modified,
            views,
            likes,
            condition,
            transmission,
            color,
            mileage,
            drivetrain,
            viewed_users,
            liked_users,
            type,
            category,
            bought_price,
            date_bought,
            seller_name,
            buyer_name,
            source,
            features
          `
            )
            .single();

          if (error) throw error;

          Alert.alert("Success", "Listing updated successfully", [
            { text: "OK", onPress: () => router.back() },
          ]);
        } else {
          const {
            dealership_name,
            dealership_logo,
            dealership_phone,
            dealership_location,
            dealership_latitude,
            dealership_longitude,
            ...allowedData
          } = formData;

          const newListingData = {
            make: allowedData.make,
            model: allowedData.model,
            price: allowedData.price,
            year: allowedData.year,
            description: allowedData.description,
            images: modalImages,
            condition: allowedData.condition,
            transmission: allowedData.transmission,
            color: allowedData.color,
            mileage: allowedData.mileage,
            drivetrain: allowedData.drivetrain,
            type: allowedData.type,
            category: allowedData.category,
            bought_price: allowedData.bought_price,
            date_bought: allowedData.date_bought
              ? new Date(allowedData.date_bought).toISOString()
              : new Date().toISOString(),
            seller_name: allowedData.seller_name,
            dealership_id: dealership.id,
             source: allowedData.source,
              features: formData.features || [],
            status: "pending",
            views: 0,
            likes: 0,
            viewed_users: [],
            liked_users: [],
          };

          const { data, error } = await supabase
            .from("cars")
            .insert(newListingData)
            .select()
            .single();

          if (error) throw error;

          Alert.alert("Success", "New listing created successfully", [
            { text: "OK", onPress: () => router.back() },
          ]);
        }
      } catch (error: any) {
        console.error("Error submitting listing:", error);
        Alert.alert(
          "Error",
          error?.message || "Failed to submit listing. Please try again."
        );
      } finally {
        setIsLoading(false);
        setHasChanges(false);
      }
    };

    submitListing();
  }, [
    formData,
    modalImages,
    initialData,
    dealership,
    router,
    isSubscriptionValid,
    validateFormData,
  ]);





  const handleGoBack = useCallback(() => {
    if (initialData) { // Editing
      if (hasChanges) {
        Alert.alert(
          "Discard Changes?",
          "You have unsaved changes. Are you sure you want to leave?",
          [
            { text: "Cancel", style: "cancel" },
            { text: "Discard", style: "destructive", onPress: () => router.back() },
            { text: "Save", onPress: handleSubmit } // Keep Save option
          ]
        );
      } else {
        router.back();
      }
    } else { // Adding
      if (hasChanges) {
          Alert.alert(
            "Discard Changes?",
            "You have unsaved changes.  Do you want to discard them?",
            [
              { text: "Stay", style: "cancel" }, // Changed "Cancel" to "Stay"
              { text: "Discard", style: "destructive", onPress: () => router.back() },
            ]
          );
      } else {
          router.back();
      }

    }
  }, [hasChanges, router, handleSubmit, initialData]);




// Use this instead of direct setModalImages calls

  // Fetch dealership and car data if editing
  useEffect(() => {
    const fetchData = async () => {
      setIsLoading(true);
      try {
        if (params.dealershipId) {
          const { data: dealershipData, error: dealershipError } =
            await supabase
              .from("dealerships")
              .select("*")
              .eq("id", params.dealershipId)
              .single();

          if (dealershipError) throw dealershipError;
          setDealership(dealershipData);
        }

        if (params.listingId) {
          const { data: carData, error: carError } = await supabase
            .from("cars")
            .select("*")
            .eq("id", params.listingId)
            .single();

          if (carError) throw carError;
          setInitialData(carData);
          setFormData({
            ...carData,
            date_bought: carData.date_bought
              ? new Date(carData.date_bought)
              : new Date(),
              features: carData.features || [],
          });

          setModalImages(carData.images || []);
        }
      } catch (error) {
        console.error("Error fetching data:", error);
        Alert.alert("Error", "Failed to load data");
      } finally {
        setIsLoading(false);
      }
    };

    fetchData();
  }, [params.dealershipId, params.listingId]);

  const handleInputChange = useCallback(
    (key: string, value: any, customValue?: any) => {
      setFormData((prev: any) => {
        const newData = { ...prev, [key]: value };
        if (key === "make" && !value) {
          newData.model = null;
        }
        if (key === "color" && value === "Other" && customValue) {
          newData.color = customValue;
        }

        if (key === "mileage") {
          const parsedMileage = parseInt(value);
          newData[key] = isNaN(parsedMileage) ? 0 : parsedMileage;
        }
        return newData;
      });
      setHasChanges(true);
    },
    []
  );
<<<<<<< HEAD
/**
 * Processes and optimizes images with precise dimension control while preserving aspect ratio
 *
 * @param uri Source image URI
 * @returns Processed image URI or original URI on failure
 */
const processImage = async (uri: string): Promise<string> => {
  if (!uri) {
    console.warn("processImage: No URI provided.");
    return "";
  }

  try {
    // Step 1: Get file information and analyze source characteristics
    const fileInfo = await FileSystem.getInfoAsync(uri);
    if (!fileInfo.exists) throw new Error("File does not exist");

    console.log(`Original file size: ${(fileInfo.size / (1024 * 1024)).toFixed(2)}MB`);

    // Step 2: Detect iOS photos (typically larger with more metadata)
    const isLikelyiOSPhoto =
      uri.includes('HEIC') ||
      uri.includes('IMG_') ||
      uri.includes('DCIM') ||
      uri.endsWith('.HEIC') ||
      uri.endsWith('.heic') ||
      fileInfo.size > 3 * 1024 * 1024;

    // Step 3: Get original image dimensions
    const imageMeta = await ImageManipulator.manipulateAsync(uri, []);
    const originalWidth = imageMeta.width;
    const originalHeight = imageMeta.height;

    if (!originalWidth || !originalHeight) {
      throw new Error("Unable to determine original image dimensions");
    }

    console.log(`Original dimensions: ${originalWidth}×${originalHeight}`);

    // Step 4: Calculate target dimensions while preserving aspect ratio
    const MAX_WIDTH = 1280;
    const MAX_HEIGHT = 1280;
    const aspectRatio = originalWidth / originalHeight;

    let targetWidth = originalWidth;
    let targetHeight = originalHeight;

    if (originalWidth > MAX_WIDTH || originalHeight > MAX_HEIGHT) {
      if (aspectRatio > 1) {
        // Landscape orientation
        targetWidth = MAX_WIDTH;
        targetHeight = Math.round(MAX_WIDTH / aspectRatio);
      } else {
        // Portrait orientation
        targetHeight = MAX_HEIGHT;
        targetWidth = Math.round(MAX_HEIGHT * aspectRatio);
      }
    }

    console.log(`Target dimensions: ${targetWidth}×${targetHeight}`);

    // Step 5: Determine optimal compression level based on file size
    let compressionLevel = 0.7; // Default compression

    if (fileInfo.size > 10 * 1024 * 1024) {
      compressionLevel = 0.5; // Aggressive compression for very large images
    } else if (fileInfo.size > 5 * 1024 * 1024 || isLikelyiOSPhoto) {
      compressionLevel = 0.6; // Stronger compression for large images and iOS photos
    }

    // Step 6: First-pass optimization with exact dimension control
    const firstPass = await ImageManipulator.manipulateAsync(
      uri,
      [{ resize: { width: targetWidth, height: targetHeight } }],
      {
        compress: compressionLevel,
        format: ImageManipulator.SaveFormat.JPEG,
        exif: false // Remove EXIF data to normalize orientation and reduce size
      }
    );

    if (!firstPass.uri) {
      throw new Error("First-pass image processing failed: no URI returned");
    }

    // Step 7: For iOS photos, apply second-pass to normalize format issues
    let finalResult = firstPass;

    if (isLikelyiOSPhoto) {
      try {
        console.log("Applying second-pass optimization for iOS photo");
        finalResult = await ImageManipulator.manipulateAsync(
          firstPass.uri,
          [], // No transformations, just re-encode
          {
            compress: compressionLevel,
            format: ImageManipulator.SaveFormat.JPEG,
            base64: false
          }
        );

        if (!finalResult.uri) {
          console.warn("Second-pass processing failed, using first-pass result");
          finalResult = firstPass; // Fallback to first pass
        }
      } catch (secondPassError) {
        console.warn("Error in second-pass processing:", secondPassError);
        finalResult = firstPass; // Fallback to first pass
      }
    }

    // Step 8: Verify final file size and report compression metrics
    const processedInfo = await FileSystem.getInfoAsync(finalResult.uri);
    if (processedInfo.exists && processedInfo.size) {
      console.log(`Processed image size: ${(processedInfo.size / (1024 * 1024)).toFixed(2)}MB`);

      // Calculate and log compression ratio
      if (fileInfo.size) {
        const ratio = (processedInfo.size / fileInfo.size * 100).toFixed(1);
        console.log(`Compression ratio: ${ratio}% of original`);
      }
    }

    return finalResult.uri;
  } catch (error) {
    console.error('processImage error:', error);
    // Return original URI as fallback
    return uri;
  }
};


/**
 * Handles batch uploading of multiple images with memory-efficient processing
 *
 * @param assets Array of image assets to upload
 * @returns Promise that resolves when all uploads complete
 */
const handleMultipleImageUpload = useCallback(
  async (assets: any[]) => {
    if (!dealership?.id) {
      console.error("No dealership ID available for upload");
      return;
    }

    if (!assets?.length) {
      console.warn("No assets provided for upload");
      return;
    }

=======
  const processImage = async (uri: string): Promise<string> => {
    if (!uri || typeof uri !== 'string') return '';
  
    try {
      const fileInfo = await FileSystem.getInfoAsync(uri);
      if (!fileInfo.exists) return uri;
  
      if (fileInfo.size < 1 * 1024 * 1024) {
        return uri; // skip compression for small images
      }
  
      const { width: originalWidth, height: originalHeight } = await ImageManipulator.manipulateAsync(uri, []);
      const aspectRatio = originalWidth / originalHeight;
  
      const maxWidth = 1280;
      const maxHeight = 1280;
  
      let targetWidth = originalWidth;
      let targetHeight = originalHeight;
  
      if (originalWidth > maxWidth || originalHeight > maxHeight) {
        if (aspectRatio > 1) {
          targetWidth = maxWidth;
          targetHeight = Math.round(maxWidth / aspectRatio);
        } else {
          targetHeight = maxHeight;
          targetWidth = Math.round(maxHeight * aspectRatio);
        }
      }
  
      const compressionLevel =
        fileInfo.size > 10 * 1024 * 1024 ? 0.5 :
        fileInfo.size > 5 * 1024 * 1024 ? 0.6 : 0.7;
  
      const result = await ImageManipulator.manipulateAsync(
        uri,
        [{ resize: { width: targetWidth, height: targetHeight } }],
        {
          compress: compressionLevel,
          format: ImageManipulator.SaveFormat.JPEG,
          base64: false,
        }
      );
  
      return result.uri || uri;
    } catch (error) {
      console.warn('Compression failed. Using original image:', error);
      return uri;
    }
  };
  
  // ---------- handleMultipleImageUpload ----------
  const handleMultipleImageUpload = async (
    assets: any[],
    dealership: any,
    setModalImages: Function,
    setFormData: Function,
    setIsUploading: Function,
    setHasChanges: Function
  ) => {
    if (!dealership || assets.length === 0) return;
  
>>>>>>> a78c7c7f
    setIsUploading(true);
  
    try {
<<<<<<< HEAD
      // Step 1: Configure batch processing parameters
      const batchSize = Platform.OS === 'android' ? 2 : 3;
      console.log(`Processing ${assets.length} images in batches of ${batchSize}`);

      const results = [];
      let progressCounter = 0;
      const totalImages = assets.length;

      // Step 2: Process images in batches to prevent memory issues
      for (let i = 0; i < assets.length; i += batchSize) {
        const batchNumber = Math.floor(i/batchSize) + 1;
        const totalBatches = Math.ceil(assets.length/batchSize);
        console.log(`Processing batch ${batchNumber} of ${totalBatches}`);

        const batch = assets.slice(i, i + batchSize);

        // Step 3: Process all images in current batch concurrently
        const batchPromises = batch.map(async (asset: { uri: string }, batchIndex: number) => {
          const index = i + batchIndex;
          const imageNumber = index + 1;

          try {
            // Step 3.1: Process and optimize image
            console.log(`Processing image ${imageNumber}/${totalImages}`);
            const processedUri = await processImage(asset.uri);

            if (!processedUri) {
              console.error(`Failed to process image ${imageNumber}`);
              return null;
            }

            // Step 3.2: Generate unique filename with high entropy
            const timestamp = Date.now();
            const randomId = Math.floor(Math.random() * 1000000);
            const fileName = `${timestamp}_${randomId}_${index}.jpg`;
            const filePath = `${dealership.id}/${fileName}`;

            // Step 3.3: Upload with platform-specific optimizations
            console.log(`Uploading image ${imageNumber}/${totalImages}`);

            // Common upload options
            const uploadOptions = {
              contentType: "image/jpeg",
              cacheControl: "3600" // 1 hour cache
            };

            if (Platform.OS === 'android') {
              // Direct file upload for Android to avoid base64 memory issues
              try {
                const { error } = await supabase.storage
                  .from("cars")
                  .upload(filePath, processedUri, uploadOptions);

                if (error) throw error;
              } catch (directUploadError) {
                console.log('Direct upload failed, falling back to base64:', directUploadError);

                // Fallback to base64 upload for Android
                const base64 = await FileSystem.readAsStringAsync(processedUri, {
                  encoding: FileSystem.EncodingType.Base64,
                });

                const { error } = await supabase.storage
                  .from("cars")
                  .upload(filePath, Buffer.from(base64, "base64"), uploadOptions);

                if (error) throw error;
              }
            } else {
              // Standard base64 approach for iOS
              const base64 = await FileSystem.readAsStringAsync(processedUri, {
                encoding: FileSystem.EncodingType.Base64,
              });

              const { error } = await supabase.storage
                .from("cars")
                .upload(filePath, Buffer.from(base64, "base64"), uploadOptions);

              if (error) throw error;
            }

            // Step 3.4: Retrieve public URL
            const { data: publicURLData } = supabase.storage
              .from("cars")
              .getPublicUrl(filePath);

            if (!publicURLData?.publicUrl) {
              throw new Error("Failed to retrieve public URL");
            }

            // Step 3.5: Update progress counter
            progressCounter++;
            console.log(`Upload progress: ${progressCounter}/${totalImages}`);

            return publicURLData.publicUrl;
          } catch (error) {
            console.error(`Error uploading image ${imageNumber}/${totalImages}:`, error);
            return null;
          }
        });

        // Step 4: Wait for all images in current batch to complete
        const batchResults = await Promise.all(batchPromises);
        results.push(...batchResults);

        // Step 5: Allow time for garbage collection between batches
        const pauseDuration = Platform.OS === 'android' ? 300 : 100;
        await new Promise(resolve => setTimeout(resolve, pauseDuration));
      }

      // Step 6: Process results
      const successfulUploads = results.filter(url => url !== null);

=======
      const results = [];
      const batchSize = Platform.OS === 'android' ? 2 : 3;
  
      for (let i = 0; i < assets.length; i += batchSize) {
        const batch = assets.slice(i, i + batchSize);
  
        const batchResults = await Promise.all(
          batch.map(async (asset: { uri: string }, batchIndex: number) => {
            const index = i + batchIndex;
  
            try {
              const processedUri = await processImage(asset.uri);
              if (!processedUri) return null;
  
              const fileName = `${Date.now()}_${Math.floor(Math.random() * 1000000)}_${index}.jpg`;
              const filePath = `${dealership.id}/${fileName}`;
  
              let uploadError = null;
  
              try {
                const { error } = await supabase.storage
                  .from("cars")
                  .upload(filePath, processedUri, { contentType: "image/jpeg" });
  
                uploadError = error;
              } catch (directUploadError) {
                const base64 = await FileSystem.readAsStringAsync(processedUri, { encoding: FileSystem.EncodingType.Base64 });
                const { error } = await supabase.storage
                  .from("cars")
                  .upload(filePath, Buffer.from(base64, "base64"), { contentType: "image/jpeg" });
  
                uploadError = error;
              }
  
              if (uploadError) throw uploadError;
  
              const { data: publicURLData } = supabase.storage.from("cars").getPublicUrl(filePath);
              if (!publicURLData) throw new Error("Could not get public URL");
  
              return publicURLData.publicUrl;
            } catch (error) {
              console.error(`Error uploading image ${index}:`, error);
              return null;
            }
          })
        );
  
        results.push(...batchResults);
  
        await new Promise(resolve => setTimeout(resolve, 300));
      }
  
      const successfulUploads = results.filter((url) => url !== null);
  
>>>>>>> a78c7c7f
      if (successfulUploads.length === 0) {
        throw new Error("No images uploaded");
      }
<<<<<<< HEAD

      console.log(`Upload complete: ${successfulUploads.length}/${totalImages} images successful`);

      // Step 7: Update state with new images
      setModalImages((prevImages: any) => [...successfulUploads, ...prevImages]);
      setFormData((prevData: { images: any; }) => ({
        ...prevData,
        images: [...successfulUploads, ...(prevData.images || [])],
=======
  
      setModalImages((prev: any) => [...successfulUploads, ...prev].slice(0, 10));
      setFormData((prev: any) => ({
        ...prev,
        images: [...successfulUploads, ...(prev.images || [])].slice(0, 10)
>>>>>>> a78c7c7f
      }));
      setHasChanges(true);

      return successfulUploads;
    } catch (error) {
<<<<<<< HEAD
      console.error('Error in batch upload process:', error);
      Alert.alert(
        "Upload Error",
        "Some images failed to upload. Please try again with fewer or smaller images."
      );
      return [];
=======
      console.error('Image upload failed:', error);
      Alert.alert("Upload Error", "Some images failed to upload. Try again.");
>>>>>>> a78c7c7f
    } finally {
      setIsUploading(false);
    }
  };
  
  // ---------- Optional: Create wrapper for easier usage ----------
  const useImageUploader = (dealership: any, safeSetModalImages: Function, setFormData: Function, setIsUploading: Function, setHasChanges: Function) => {
    return (assets: any[]) => handleMultipleImageUpload(
      assets,
      dealership,
      safeSetModalImages,
      setFormData,
      setIsUploading,
      setHasChanges
    );
  };
  

/**
 * Handles image selection from device library with memory-efficient configuration
 */
const handleImagePick = useCallback(async () => {
  try {
    // Step 1: Request and verify permissions
    const { status } = await ImagePicker.requestMediaLibraryPermissionsAsync();
    if (status !== "granted") {
      Alert.alert(
        "Permission Denied",
        "Sorry, we need camera roll permissions to make this work!"
      );
      return;
    }

    // Step 2: Enforce maximum image limit
    const MAX_IMAGES = 10;
    if (modalImages.length >= MAX_IMAGES) {
      Alert.alert(
        "Maximum Images",
        `You can upload a maximum of ${MAX_IMAGES} images per listing.`
      );
      return;
    }

    // Step 3: Calculate available slots and platform-specific limits
    const remainingSlots = MAX_IMAGES - modalImages.length;

    // Set stricter limits for Android due to memory constraints
    const maxSelection = Platform.OS === 'android'
      ? Math.min(remainingSlots, 3)  // Max 3 at once for Android
      : Math.min(remainingSlots, 5); // Max 5 at once for iOS

    console.log(`Image picker configured for ${maxSelection} images (${remainingSlots} slots available)`);

    // Step 4: Launch image picker with optimized configuration
    const result = await ImagePicker.launchImageLibraryAsync({
      mediaTypes: ImagePicker.MediaTypeOptions.Images,
      allowsMultipleSelection: maxSelection > 1,
      selectionLimit: maxSelection,
      quality: Platform.OS === 'android' ? 0.7 : 0.8, // Lower initial quality on Android
      exif: false,    // Skip EXIF data to reduce memory usage
      base64: false,  // Skip base64 encoding in picker
      allowsEditing: false, // Disable editing to prevent memory issues
    });

    // Step 5: Handle selection result
    if (result.canceled || !result.assets || result.assets.length === 0) {
      console.log('Image picker canceled or no assets selected');
      return;
    }

    // Step 6: Pre-analyze selected images for potential issues
    let totalSize = 0;
    let largeImageCount = 0;
    const LARGE_IMAGE_THRESHOLD = 5 * 1024 * 1024; // 5MB

    for (const asset of result.assets) {
      const fileInfo = await FileSystem.getInfoAsync(asset.uri);
      if (fileInfo.exists && fileInfo.size) {
        totalSize += fileInfo.size;
        if (fileInfo.size > LARGE_IMAGE_THRESHOLD) {
          largeImageCount++;
        }
      }
    }

    console.log(`Selected ${result.assets.length} images, total size: ${(totalSize / (1024 * 1024)).toFixed(2)}MB`);

    // Step 7: Warn about potential issues with very large images
    if (totalSize > 25 * 1024 * 1024 || largeImageCount > 2) {
      Alert.alert(
        "Large Images Detected",
        "Some selected images are very large, which may cause slower uploads. Images will be optimized automatically.",
        [
          { text: "Cancel", style: "cancel" },
          {
            text: "Proceed Anyway",
            onPress: () => {
              setIsUploading(true);
              handleMultipleImageUpload(result.assets)
                .finally(() => setIsUploading(false));
            }
          }
        ],
        { cancelable: true }
      );
      return;
    }

    // Step 8: Standard upload flow for normal-sized images
    setIsUploading(true);
    try {
      await handleMultipleImageUpload(result.assets);
    } catch (error) {
      console.error("Error uploading images:", error);
      Alert.alert(
        "Upload Failed",
        "Failed to upload images. Please try again with fewer or smaller images."
      );
    } finally {
      setIsUploading(false);
    }
  } catch (error) {
    console.error("Error in image picker:", error);
    Alert.alert(
      "Error",
      Platform.OS === 'android'
        ? "Failed to open image picker. Try selecting fewer images or restart the app."
        : "Failed to open image picker. Please try again."
    );
  }
}, [modalImages.length, handleMultipleImageUpload]);

  const handleImageRemove = useCallback(async (imageUrl: string) => {
    try {
      const urlParts = imageUrl.split("/");
      const filePath = urlParts.slice(urlParts.indexOf("cars") + 1).join("/");

      const { error } = await supabase.storage.from("cars").remove([filePath]);

      if (error) throw error;

      setModalImages((prevImages: any[]) =>
        prevImages.filter((url: string) => url !== imageUrl)
      );
      setFormData((prev: { images: any[] }) => ({
        ...prev,
        images: prev.images?.filter((url: string) => url !== imageUrl) || [],
      }));
      setHasChanges(true); // Mark changes as made
    } catch (error) {
      console.error("Error removing image:", error);
      Alert.alert("Error", "Failed to remove image. Please try again.");
    }
  }, []);

  const handleImageReorder = useCallback((newOrder: string[]) => {
    setModalImages(newOrder);
    setFormData((prev: any) => ({
      ...prev,
      images: newOrder,
    }));
    setHasChanges(true); // Mark changes as made
  }, []);



  const handleDeleteConfirmation = useCallback(() => {
    if (!dealership || !isSubscriptionValid()) {
      Alert.alert(
        "Subscription Error",
        "Your subscription is not valid or has expired."
      );
      return;
    }

    Alert.alert(
      "Delete Listing",
      "Are you sure you want to delete this listing? This action cannot be undone.",
      [
        { text: "Cancel", style: "cancel" },
        {
          text: "Delete",
          onPress: async () => {
            try {
              if (
                !initialData ||
                !initialData.id ||
                !dealership ||
                !dealership.id
              ) {
                console.error("Missing data for deletion:", {
                  initialData: !!initialData,
                  listingId: initialData?.id,
                  dealership: !!dealership,
                  dealershipId: dealership?.id,
                });
                Alert.alert(
                  "Error",
                  "Unable to delete: missing required information"
                );
                return;
              }

              setIsLoading(true);

              console.log(
                `Deleting listing ID ${initialData.id} from dealership ${dealership.id}`
              );

              const { error } = await supabase
                .from("cars")
                .delete()
                .eq("id", initialData.id)
                .eq("dealership_id", dealership.id);

              if (error) {
                console.error("Supabase deletion error:", error);
                throw error;
              }

              console.log("Deletion successful");
              Alert.alert("Success", "Listing deleted successfully", [
                { text: "OK", onPress: () => router.back() },
              ]);
            } catch (error: any) {
              console.error("Error deleting listing:", error);
              Alert.alert(
                "Error",
                `Failed to delete listing. Please try again. (${error.message})`
              );
            } finally {
              setIsLoading(false);
            }
          },
          style: "destructive",
        },
      ]
    );
  }, [initialData, dealership, isSubscriptionValid, router]);

const handleMarkAsSold = useCallback(
  async (soldData = soldInfo) => {
    if (!initialData || !dealership || !isSubscriptionValid()) {
      setShowSoldModal(false);
      return;
    }

    if (!soldData.price || !soldData.date || !soldData.buyer_name) {
      Alert.alert(
        "Validation Error",
        "Please fill in all the required fields."
      );
      return;
    }

    try {
      setIsLoading(true);

      const { error } = await supabase
        .from("cars")
        .update({
          status: "sold",
          sold_price: parseInt(soldData.price),
          date_sold: soldData.date,
          buyer_name: soldData.buyer_name,
        })
        .eq("id", initialData.id)
        .eq("dealership_id", dealership.id);

      if (error) throw error;

      setShowSoldModal(false);
      Alert.alert("Success", "Listing marked as sold successfully", [
        { text: "OK", onPress: () => router.back() },
      ]);
    } catch (error) {
      console.error("Error marking as sold:", error);
      Alert.alert("Error", "Failed to mark listing as sold. Please try again.");
    } finally {
      setIsLoading(false);
    }
  },
  [initialData, dealership, isSubscriptionValid, soldInfo, router]
);


const SoldModal = () => {
  const [localPrice, setLocalPrice] = useState(soldInfo.price || "");
  const [localBuyerName, setLocalBuyerName] = useState(soldInfo.buyer_name || "");
  const [localDate, setLocalDate] = useState(soldInfo.date || new Date().toISOString().split("T")[0]);
  const [showInlinePicker, setShowInlinePicker] = useState(false);

  // Sync local state with soldInfo when modal opens
  useEffect(() => {
    if (showSoldModal) {
      setLocalPrice(soldInfo.price || "");
      setLocalBuyerName(soldInfo.buyer_name || "");
      setLocalDate(soldInfo.date || new Date().toISOString().split("T")[0]);
    }
  }, [showSoldModal, soldInfo]);

const handleDateChange = (event: any, selectedDate: { toISOString: () => string; }) => {
  // Hide the picker first to prevent UI issues
  setShowInlinePicker(false);

  // Handle both Android and iOS patterns safely
  // On Android, cancelled = undefined selectedDate
  // On iOS, we get an event.type
  if (selectedDate) {
    try {
      // Add safety checks before using date methods
      setLocalDate(selectedDate.toISOString().split("T")[0]);
    } catch (error) {
      console.warn("Date formatting error:", error);
      // Fallback to current date
      setLocalDate(new Date().toISOString().split("T")[0]);
    }
  }
};

  const handleConfirm = () => {
    if (!localPrice || !localBuyerName || !localDate) {
      Alert.alert("Validation Error", "Please fill in all the required fields.");
      return;
    }
    // Pass local values directly to the mark-as-sold function
    handleMarkAsSold({ price: localPrice, buyer_name: localBuyerName, date: localDate });
  };

  return (
    <Modal
      visible={showSoldModal}
      transparent={true}
      animationType="slide"
      statusBarTranslucent={true}
      onRequestClose={() => setShowSoldModal(false)}
    >
      <TouchableWithoutFeedback onPress={Keyboard.dismiss}>
        <View style={{ flex: 1 }}>
          <BlurView
            intensity={isDarkMode ? 30 : 20}
            tint={isDarkMode ? "dark" : "light"}
            style={{
              flex: 1,
              justifyContent: "center",
              alignItems: "center"
            }}
          >
            <View
              style={{
                width: "90%",
                maxWidth: 400,
                borderRadius: 24,
                padding: 24,
                backgroundColor: isDarkMode ? "#171717" : "#ffffff",
                shadowColor: "#000",
                shadowOffset: { width: 0, height: 2 },
                shadowOpacity: 0.25,
                shadowRadius: 10,
                elevation: 5
              }}
            >
              {/* Header */}
              <View
                style={{
                  flexDirection: "row",
                  justifyContent: "space-between",
                  alignItems: "center",
                  marginBottom: 24
                }}
              >
                <Text
                  style={{
                    fontSize: 20,
                    fontWeight: "bold",
                    color: isDarkMode ? "#ffffff" : "#000000"
                  }}
                >
                  Mark as Sold
                </Text>
                <TouchableOpacity onPress={() => setShowSoldModal(false)}>
                  <Ionicons
                    name="close-circle"
                    size={24}
                    color={isDarkMode ? "#FFFFFF" : "#000000"}
                  />
                </TouchableOpacity>
              </View>

              {/* Selling Price */}
              <View style={{ marginBottom: 16 }}>
                <Text
                  style={{
                    fontSize: 14,
                    fontWeight: "500",
                    marginBottom: 8,
                    color: isDarkMode ? "#d4d4d4" : "#4b5563"
                  }}
                >
                  Selling Price
                </Text>
                <TextInput
                  value={localPrice}
                  onChangeText={setLocalPrice}
                  placeholder="Enter selling price"
                  placeholderTextColor={isDarkMode ? "#9CA3AF" : "#6B7280"}
                  keyboardType="numeric"
                  style={{
                    height: 50,
                    paddingHorizontal: 16,
                    paddingVertical: 12,
                    borderWidth: 1,
                    borderColor: isDarkMode ? "#404040" : "#e5e7eb",
                    backgroundColor: isDarkMode ? "#262626" : "#f9fafb",
                    borderRadius: 12,
                    color: isDarkMode ? "#ffffff" : "#000000",
                    fontSize: 16
                  }}
                />
              </View>

              {/* Buyer Name */}
              <View style={{ marginBottom: 16 }}>
                <Text
                  style={{
                    fontSize: 14,
                    fontWeight: "500",
                    marginBottom: 8,
                    color: isDarkMode ? "#d4d4d4" : "#4b5563"
                  }}
                >
                  Buyer Name
                </Text>
                <TextInput
                  value={localBuyerName}
                  onChangeText={setLocalBuyerName}
                  placeholder="Enter buyer name"
                  placeholderTextColor={isDarkMode ? "#9CA3AF" : "#6B7280"}
                  style={{
                    height: 50,
                    paddingHorizontal: 16,
                    paddingVertical: 12,
                    borderWidth: 1,
                    borderColor: isDarkMode ? "#404040" : "#e5e7eb",
                    backgroundColor: isDarkMode ? "#262626" : "#f9fafb",
                    borderRadius: 12,
                    color: isDarkMode ? "#ffffff" : "#000000",
                    fontSize: 16
                  }}
                />
              </View>

              {/* Sale Date */}
              <View style={{ marginBottom: 24 }}>
                <Text
                  style={{
                    fontSize: 14,
                    fontWeight: "500",
                    marginBottom: 8,
                    color: isDarkMode ? "#d4d4d4" : "#4b5563"
                  }}
                >
                  Sale Date
                </Text>
                <TouchableOpacity
                  onPress={() => setShowInlinePicker(true)}
                  style={{
                    height: 50,
                    paddingHorizontal: 16,
                    paddingVertical: 12,
                    justifyContent: "center",
                    borderWidth: 1,
                    borderColor: isDarkMode ? "#404040" : "#e5e7eb",
                    backgroundColor: isDarkMode ? "#262626" : "#f9fafb",
                    borderRadius: 12
                  }}
                >
                  <Text
                    style={{
                      color: localDate
                        ? isDarkMode
                          ? "#ffffff"
                          : "#000000"
                        : isDarkMode
                        ? "#9CA3AF"
                        : "#6B7280",
                      fontSize: 16
                    }}
                  >
                    {localDate || "Select date"}
                  </Text>
                </TouchableOpacity>
                {showInlinePicker && (
                  <DateTimePicker
                    value={localDate ? new Date(localDate) : new Date()}
                    mode="date"
                    display="inline"
                    onChange={handleDateChange}
                    style={{ width: "100%" }}
                  />
                )}
              </View>

              {/* Action Buttons */}
              <View
                style={{
                  flexDirection: "row",
                  justifyContent: "space-between",
                  marginTop: 8
                }}
              >
                <TouchableOpacity
                  onPress={() => setShowSoldModal(false)}
                  style={{
                    flex: 1,
                    marginRight: 8,
                    height: 56,
                    justifyContent: "center",
                    alignItems: "center",
                    backgroundColor: isDarkMode ? "#404040" : "#d1d5db",
                    borderRadius: 12
                  }}
                >
                  <Text
                    style={{
                      color: isDarkMode ? "#ffffff" : "#000000",
                      fontSize: 16,
                      fontWeight: "600"
                    }}
                  >
                    Cancel
                  </Text>
                </TouchableOpacity>
                <TouchableOpacity
                  onPress={handleConfirm}
                  style={{
                    flex: 1,
                    marginLeft: 8,
                    height: 56,
                    justifyContent: "center",
                    alignItems: "center",
                    backgroundColor: "#16a34a",
                    borderRadius: 12
                  }}
                >
                  <Text
                    style={{
                      color: "#ffffff",
                      fontSize: 16,
                      fontWeight: "600"
                    }}
                  >
                    Confirm
                  </Text>
                </TouchableOpacity>
              </View>
            </View>
          </BlurView>
        </View>
      </TouchableWithoutFeedback>
    </Modal>
  );
};





  if (isLoading) {
    return (
      <View className="flex-1 justify-center items-center">
        <ActivityIndicator size="large" color="#D55004" />
      </View>
    );
  }

  return (
    <SafeAreaView className={`flex-1 ${isDarkMode ? "bg-black" : "bg-white"}`}>
      <View className="flex-row items-center justify-between px-6 py-4">
        <TouchableOpacity onPress={handleGoBack} className="p-2">
          <Ionicons
            name="arrow-back"
            size={24}
            color={isDarkMode ? "#fff" : "#000"}
          />
        </TouchableOpacity>
        <Text
          className={`text-xl  font-bold ${
            isDarkMode ? "text-white" : "text-black"
          }`}
        >
          {initialData ? "Edit Vehicle" : "Add Vehicle"}
        </Text>
        {initialData && (
  <TouchableOpacity onPress={handleDeleteConfirmation} className="p-2">
    <Ionicons
      name="trash-bin-outline"
      size={24}
      color={isDarkMode ? "red" : "red"}
    />
  </TouchableOpacity>
)}
 {!initialData && <View className="w-10 h-10"/>}
      </View>

      <ScrollView className="flex-1 px-6" showsVerticalScrollIndicator={false}>
        <View className="py-4">
          <SectionHeader
            title="Vehicle Images"
            subtitle="Add up to 10 high-quality photos of your vehicle"
            isDarkMode={isDarkMode}
          />
          <FuturisticGallery
            images={modalImages}
            onAdd={handleImagePick}
            onRemove={handleImageRemove}
            onReorder={handleImageReorder}
            isDarkMode={isDarkMode}
            isUploading={isUploading}
          />
        </View>

        <View className="mb-8">
          <SectionHeader
            title="Vehicle Brand & Model"
            subtitle="Select your vehicle's make and model"
            isDarkMode={isDarkMode}
          />

          <Text
            className={`text-sm font-medium mb-3 ${
              isDarkMode ? "text-neutral-300" : "text-neutral-700"
            }`}
          >
            Brand
          </Text>
          <BrandSelector
            selectedBrand={formData.make}
            onSelectBrand={(make: any) => {
              handleInputChange("make", make);
              handleInputChange("model", "");
            }}
            isDarkMode={isDarkMode}
          />

          {formData.make && (
            <ModelDropdown
              make={formData.make}
              value={formData.model}
              onChange={(model: any) => handleInputChange("model", model)}
              isDarkMode={isDarkMode}
            />
          )}

          <View className="n">
            <NeumorphicInput
              label="Year"
              value={formData.year}
              onChangeText={(text: any) => handleInputChange("year", text)}
              placeholder="Enter vehicle year"
              keyboardType="numeric"
              required
              icon="calendar"
              isDarkMode={isDarkMode}
            />

            <NeumorphicInput
              label="Price"
              value={formData.price}
              onChangeText={(text: any) => handleInputChange("price", text)}
              placeholder="Enter vehicle price"
              keyboardType="numeric"
              required
              isDarkMode={isDarkMode}
              icon="cash"
            />
          </View>
        </View>


        <View className="mb-8">
          <SectionHeader
            title="Vehicle Color"
            subtitle="Select the exterior color"
            isDarkMode={isDarkMode}
          />
          <EnhancedColorSelector
            value={formData.color}
            onChange={(color: any) => handleInputChange("color", color)}
            isDarkMode={isDarkMode}
          />
        </View>

        <View className="mb-8">
          <SectionHeader
            title="Vehicle Classification"
            subtitle="Select your vehicle's category and type"
            isDarkMode={isDarkMode}
          />

          <Text
            className={`text-sm font-medium mb-3 ${
              isDarkMode ? "text-neutral-300" : "text-neutral-700"
            }`}
          >
            Category
          </Text>
          <ScrollView
            horizontal
            showsHorizontalScrollIndicator={false}
            className="mb-6"
          >
            {CATEGORIES.map((cat) => (
              <SelectionCard
                key={cat.value}
                label={cat.label}
                icon={cat.icon}
                isSelected={formData.category === cat.value}
                onSelect={() => handleInputChange("category", cat.value)}
                isDarkMode={isDarkMode}
              />
            ))}
          </ScrollView>


          <Text
            className={`text-sm font-medium mb-3 ${
              isDarkMode ? "text-neutral-300" : "text-neutral-700"
            }`}
          >
            Fuel Type
          </Text>
          <ScrollView
            horizontal
            showsHorizontalScrollIndicator={false}
            className="mb-6"
          >
            {VEHICLE_TYPES.map((type) => (
              <SelectionCard
                key={type.value}
                label={type.label}
                icon={type.icon}
                isSelected={formData.type === type.value}
                onSelect={() => handleInputChange("type", type.value)}
                isDarkMode={isDarkMode}
              />
            ))}
          </ScrollView>
        </View>

        <View className="mb-8">
  <SectionHeader
    title="Vehicle Source"
    subtitle="Select where the vehicle was sourced from"
    isDarkMode={isDarkMode}
  />

  <Text
    className={`text-sm font-medium mb-3 ${
      isDarkMode ? "text-neutral-300" : "text-neutral-700"
    }`}
  >
    Source
  </Text>
  <ScrollView
    horizontal
    showsHorizontalScrollIndicator={false}
    className="mb-6"
  >
    {SOURCE_OPTIONS.map((source) => (
      <SelectionCard
        key={source.value}
        label={source.label}
        icon={source.icon}
        isSelected={formData.source === source.value}
        onSelect={() => handleInputChange("source", source.value)}
        isDarkMode={isDarkMode}
      />
    ))}
  </ScrollView>
</View>
{/* Add this after the technical specifications section */}
<View className="mb-8">
  <SectionHeader
    title="Vehicle Description"
    subtitle="Add details about the vehicle's history and features"
    isDarkMode={isDarkMode}
  />

  <Text
    className={`text-sm font-medium mb-2 ${
      isDarkMode ? "text-neutral-300" : "text-neutral-700"
    }`}
  >
    Description
  </Text>
  <View
    className={`rounded-2xl overflow-hidden ${
      isDarkMode ? "bg-[#1c1c1c]" : "bg-[#f5f5f5]"
    }`}
  >
    <BlurView
      intensity={isDarkMode ? 20 : 40}
      tint={isDarkMode ? "dark" : "light"}
      className="p-4"
    >
      <TextInput
        multiline
        numberOfLines={6}
        textAlignVertical="top"
        value={formData.description}
        onChangeText={(text) => handleInputChange("description", text)}
        placeholder="Enter details about the vehicle, its history, features, etc."
        placeholderTextColor={isDarkMode ? "#9CA3AF" : "#6B7280"}
        className={`w-full text-base ${
          isDarkMode ? "text-white" : "text-black"
        }`}
        style={{ height: 120 }}
      />
    </BlurView>
  </View>
</View>

        <View className="mb-8">
          <SectionHeader
            title="Technical Specifications"
            subtitle="Detailed technical information"
            isDarkMode={isDarkMode}
          />

          <NeumorphicInput
            label="Mileage"
            value={formData.mileage}
            onChangeText={(text: any) => handleInputChange("mileage", text)}
            placeholder="Enter vehicle mileage"
            keyboardType="numeric"
            icon="speedometer"
            suffix="km"
            required
            isDarkMode={isDarkMode}
          />

          <Text
            className={`text-sm font-medium mb-3 ${
              isDarkMode ? "text-neutral-300" : "text-neutral-700"
            }`}
          >            Transmission
          </Text>
          <View className="flex-row mb-6">
            {TRANSMISSIONS.map((trans) => (
              <SelectionCard
                key={trans.value}
                label={trans.label}
                icon={trans.icon}
                isSelected={formData.transmission === trans.value}
                onSelect={() => handleInputChange("transmission", trans.value)}
                isDarkMode={isDarkMode}
              />
            ))}
          </View>

          <Text
            className={`text-sm font-medium mb-3 ${
              isDarkMode ? "text-neutral-300" : "text-neutral-700"
            }`}
          >
            Drive Train
          </Text>
          <ScrollView
            horizontal
            showsHorizontalScrollIndicator={false}
            className="mb-6"
          >
            {DRIVE_TRAINS.map((drive) => (
              <SelectionCard
                key={drive.value}
                label={drive.label}
                icon={drive.icon}
                isSelected={formData.drivetrain === drive.value}
                onSelect={() => handleInputChange("drivetrain", drive.value)}
                isDarkMode={isDarkMode}
              />
            ))}
          </ScrollView>

          <Text
            className={`text-sm font-medium mb-3 ${
              isDarkMode ? "text-neutral-300" : "text-neutral-700"
            }`}
          >
            Condition
          </Text>
          <View className="flex-row mb-6">
            {CONDITIONS.map((cond) => (
              <SelectionCard
                key={cond.value}
                label={cond.label}
                icon={cond.icon}
                isSelected={formData.condition === cond.value}
                onSelect={() => handleInputChange("condition", cond.value)}
                isDarkMode={isDarkMode}
              />
            ))}
          </View>
        </View>

        <View className="mb-8">
  <SectionHeader
    title="Vehicle Features"
    subtitle="Select additional features and options available in this vehicle"
    isDarkMode={isDarkMode}
  />

  <FeatureSelector
    selectedFeatures={formData.features || []}
    onFeatureToggle={(featureId:any) => {
      setFormData((prev:any) => {
        const currentFeatures = prev.features || [];
        let updatedFeatures;

        if (currentFeatures.includes(featureId)) {
          // Remove feature if already selected
          updatedFeatures = currentFeatures.filter((id: any) => id !== featureId);
        } else {
          // Add feature if not selected
          updatedFeatures = [...currentFeatures, featureId];
        }

        setHasChanges(true);
        return { ...prev, features: updatedFeatures };
      });
    }}
    isDarkMode={isDarkMode}
  />
</View>

        {/* Purchase Information */}
        <View className="mb-8">
          <SectionHeader
            title="Purchase Information"
            subtitle="Details about vehicle acquisition"
            isDarkMode={isDarkMode}
          />

          <NeumorphicInput
            label="Purchase Price"
            value={formData.bought_price}
            onChangeText={(text: any) =>
              handleInputChange("bought_price", text)
            }
            placeholder="Enter purchase price"
            keyboardType="numeric"
            icon="cash-multiple"
            prefix="$"
            required
            isDarkMode={isDarkMode}
          />

          {/* Date Picker Implementation */}
          <TouchableOpacity
            onPress={() => setShowDatePicker(true)}
            className="mb-6"
          >
            <Text
              className={`text-sm font-medium mb-2 ${
                isDarkMode ? "text-neutral-300" : "text-neutral-700"
              }`}
            >
              Purchase Date
            </Text>
            <View
              className={`rounded-2xl overflow-hidden ${
                isDarkMode ? "bg-[#1c1c1c]" : "bg-[#f5f5f5]"
              }`}
            >
              <BlurView
                intensity={isDarkMode ? 20 : 40}
                tint={isDarkMode ? "dark" : "light"}
                className="flex-row items-center p-4"
              >
                <MaterialCommunityIcons
                  name="calendar"
                  size={24}
                  color={isDarkMode ? "#fff" : "#000"}
                />
                <Text
                  className={`ml-3 text-base ${
                    isDarkMode ? "text-white" : "text-black"
                  }`}
                >
                 {formData.date_bought ? (
  <Text
    className={`ml-3 text-base ${
      isDarkMode ? "text-white" : "text-black"
    }`}
  >
    {(() => {
      try {
        const dateObj = new Date(formData.date_bought);
        return !isNaN(dateObj.getTime())
          ? format(dateObj, "PPP")
          : "Select purchase date";
      } catch (error) {
        console.warn("Date display error:", error);
        return "Select purchase date";
      }
    })()}
  </Text>
) : (
  <Text
    className={`ml-3 text-base ${
      isDarkMode ? "text-neutral-400" : "text-neutral-500"
    }`}
  >
    Select purchase date
  </Text>
)}
                </Text>
              </BlurView>
            </View>
          </TouchableOpacity>

        <DateTimePickerModal
  isVisible={showDatePicker}
  mode="date"
  date={
    formData.date_bought && !isNaN(new Date(formData.date_bought).getTime())
      ? new Date(formData.date_bought)
      : new Date()
  }
  onConfirm={(selectedDate) => {
    try {
      // Add safety check before calling toISOString
      if (selectedDate && !isNaN(selectedDate.getTime())) {
        handleInputChange("date_bought", selectedDate.toISOString());
      } else {
        handleInputChange("date_bought", new Date().toISOString());
      }
    } catch (error) {
      console.warn("Date handling error:", error);
      handleInputChange("date_bought", new Date().toISOString());
    }
    setShowDatePicker(false);
  }}
  onCancel={() => setShowDatePicker(false)}
   isDarkModeEnabled={isDarkMode}
  cancelButtonTestID="cancel-button"
  confirmButtonTestID="confirm-button"
/>

          <NeumorphicInput
            label="Bought From"
            value={formData.seller_name}
            onChangeText={(text: any) => handleInputChange("seller_name", text)}
            placeholder="Enter bought from name"
            icon="account"
            isDarkMode={isDarkMode}
          />
        </View>
      </ScrollView>

       {/* Pinned Buttons - Conditional Rendering */}
       <View
        className={`p-4 -mb-2 ${
          isDarkMode ? "bg-black" : "bg-neutral-100"
        } border-t ${isDarkMode ? "border-neutral-800" : "border-neutral-200"}`}
      >
        {initialData ? ( // Edit Mode Buttons
          <View className="flex-row justify-between">
            <TouchableOpacity
              onPress={() => (initialData?.status === 'available' ? setShowSoldModal(true) : null)}
              disabled={initialData?.status === 'sold'}
              className={`flex-1 py-4 rounded-full items-center justify-center mr-2 ${
                initialData?.status === 'sold' ? 'bg-orange-600 opacity-50' : 'bg-green-600'
              }`}
            >
              <Text className="text-white font-medium">
                {initialData?.status === 'sold' ? 'Sold' : 'Mark as Sold'}
              </Text>
            </TouchableOpacity>

            <TouchableOpacity
                onPress={handleSubmit}
                disabled={!hasChanges}  // Disable if no changes
                className={`flex-1 py-4 rounded-full items-center justify-center ml-2 ${
                  hasChanges ? 'bg-red' : isDarkMode?'bg-neutral-900' :'bg-neutral-400' // Change color based on hasChanges
                }`}
              >
              <Text className={` ${
                  hasChanges ? 'text-white' : isDarkMode?'text-neutral-600' :'text-neutral-100' // Change color based on hasChanges
                } font-medium`}>Update</Text>
            </TouchableOpacity>
          </View>
        ) : ( // Add Mode Button
          <TouchableOpacity
            onPress={handleSubmit}
            className="w-full py-4 rounded-full bg-red items-center justify-center"
          >
            <Text className="text-white font-medium">Publish</Text>
          </TouchableOpacity>
        )}
      </View>

      <SoldModal />
    </SafeAreaView>
  );
}

export default function AddEditListingWithErrorBoundary() {
  return (
    <ErrorBoundary
      FallbackComponent={({ error, resetError }) => (
        <View style={{ flex: 1, justifyContent: 'center', alignItems: 'center', padding: 20 }}>
          <Text style={{ fontSize: 18, fontWeight: 'bold', marginBottom: 20 }}>
            Something went wrong
          </Text>
          <Text style={{ marginBottom: 20, textAlign: 'center' }}>
            We encountered an error while loading this page. Please try again.
          </Text>
          <TouchableOpacity
            onPress={resetError}
            style={{
              backgroundColor: '#D55004',
              paddingVertical: 12,
              paddingHorizontal: 20,
              borderRadius: 8
            }}
          >
            <Text style={{ color: 'white', fontWeight: 'bold' }}>Try Again</Text>
          </TouchableOpacity>
        </View>
      )}
    >
      <AddEditListing />
    </ErrorBoundary>
  );
}<|MERGE_RESOLUTION|>--- conflicted
+++ resolved
@@ -735,7 +735,6 @@
     },
     []
   );
-<<<<<<< HEAD
 /**
  * Processes and optimizes images with precise dimension control while preserving aspect ratio
  *
@@ -886,74 +885,9 @@
       return;
     }
 
-=======
-  const processImage = async (uri: string): Promise<string> => {
-    if (!uri || typeof uri !== 'string') return '';
-  
+    setIsUploading(true);
+
     try {
-      const fileInfo = await FileSystem.getInfoAsync(uri);
-      if (!fileInfo.exists) return uri;
-  
-      if (fileInfo.size < 1 * 1024 * 1024) {
-        return uri; // skip compression for small images
-      }
-  
-      const { width: originalWidth, height: originalHeight } = await ImageManipulator.manipulateAsync(uri, []);
-      const aspectRatio = originalWidth / originalHeight;
-  
-      const maxWidth = 1280;
-      const maxHeight = 1280;
-  
-      let targetWidth = originalWidth;
-      let targetHeight = originalHeight;
-  
-      if (originalWidth > maxWidth || originalHeight > maxHeight) {
-        if (aspectRatio > 1) {
-          targetWidth = maxWidth;
-          targetHeight = Math.round(maxWidth / aspectRatio);
-        } else {
-          targetHeight = maxHeight;
-          targetWidth = Math.round(maxHeight * aspectRatio);
-        }
-      }
-  
-      const compressionLevel =
-        fileInfo.size > 10 * 1024 * 1024 ? 0.5 :
-        fileInfo.size > 5 * 1024 * 1024 ? 0.6 : 0.7;
-  
-      const result = await ImageManipulator.manipulateAsync(
-        uri,
-        [{ resize: { width: targetWidth, height: targetHeight } }],
-        {
-          compress: compressionLevel,
-          format: ImageManipulator.SaveFormat.JPEG,
-          base64: false,
-        }
-      );
-  
-      return result.uri || uri;
-    } catch (error) {
-      console.warn('Compression failed. Using original image:', error);
-      return uri;
-    }
-  };
-  
-  // ---------- handleMultipleImageUpload ----------
-  const handleMultipleImageUpload = async (
-    assets: any[],
-    dealership: any,
-    setModalImages: Function,
-    setFormData: Function,
-    setIsUploading: Function,
-    setHasChanges: Function
-  ) => {
-    if (!dealership || assets.length === 0) return;
-  
->>>>>>> a78c7c7f
-    setIsUploading(true);
-  
-    try {
-<<<<<<< HEAD
       // Step 1: Configure batch processing parameters
       const batchSize = Platform.OS === 'android' ? 2 : 3;
       console.log(`Processing ${assets.length} images in batches of ${batchSize}`);
@@ -1003,6 +937,7 @@
             if (Platform.OS === 'android') {
               // Direct file upload for Android to avoid base64 memory issues
               try {
+                const { error } = await supabase.storage
                 const { error } = await supabase.storage
                   .from("cars")
                   .upload(filePath, processedUri, uploadOptions);
@@ -1067,66 +1002,9 @@
       // Step 6: Process results
       const successfulUploads = results.filter(url => url !== null);
 
-=======
-      const results = [];
-      const batchSize = Platform.OS === 'android' ? 2 : 3;
-  
-      for (let i = 0; i < assets.length; i += batchSize) {
-        const batch = assets.slice(i, i + batchSize);
-  
-        const batchResults = await Promise.all(
-          batch.map(async (asset: { uri: string }, batchIndex: number) => {
-            const index = i + batchIndex;
-  
-            try {
-              const processedUri = await processImage(asset.uri);
-              if (!processedUri) return null;
-  
-              const fileName = `${Date.now()}_${Math.floor(Math.random() * 1000000)}_${index}.jpg`;
-              const filePath = `${dealership.id}/${fileName}`;
-  
-              let uploadError = null;
-  
-              try {
-                const { error } = await supabase.storage
-                  .from("cars")
-                  .upload(filePath, processedUri, { contentType: "image/jpeg" });
-  
-                uploadError = error;
-              } catch (directUploadError) {
-                const base64 = await FileSystem.readAsStringAsync(processedUri, { encoding: FileSystem.EncodingType.Base64 });
-                const { error } = await supabase.storage
-                  .from("cars")
-                  .upload(filePath, Buffer.from(base64, "base64"), { contentType: "image/jpeg" });
-  
-                uploadError = error;
-              }
-  
-              if (uploadError) throw uploadError;
-  
-              const { data: publicURLData } = supabase.storage.from("cars").getPublicUrl(filePath);
-              if (!publicURLData) throw new Error("Could not get public URL");
-  
-              return publicURLData.publicUrl;
-            } catch (error) {
-              console.error(`Error uploading image ${index}:`, error);
-              return null;
-            }
-          })
-        );
-  
-        results.push(...batchResults);
-  
-        await new Promise(resolve => setTimeout(resolve, 300));
-      }
-  
-      const successfulUploads = results.filter((url) => url !== null);
-  
->>>>>>> a78c7c7f
       if (successfulUploads.length === 0) {
         throw new Error("No images uploaded");
       }
-<<<<<<< HEAD
 
       console.log(`Upload complete: ${successfulUploads.length}/${totalImages} images successful`);
 
@@ -1135,46 +1013,23 @@
       setFormData((prevData: { images: any; }) => ({
         ...prevData,
         images: [...successfulUploads, ...(prevData.images || [])],
-=======
-  
-      setModalImages((prev: any) => [...successfulUploads, ...prev].slice(0, 10));
-      setFormData((prev: any) => ({
-        ...prev,
-        images: [...successfulUploads, ...(prev.images || [])].slice(0, 10)
->>>>>>> a78c7c7f
       }));
       setHasChanges(true);
 
       return successfulUploads;
     } catch (error) {
-<<<<<<< HEAD
       console.error('Error in batch upload process:', error);
       Alert.alert(
         "Upload Error",
         "Some images failed to upload. Please try again with fewer or smaller images."
       );
       return [];
-=======
-      console.error('Image upload failed:', error);
-      Alert.alert("Upload Error", "Some images failed to upload. Try again.");
->>>>>>> a78c7c7f
     } finally {
       setIsUploading(false);
     }
-  };
-  
-  // ---------- Optional: Create wrapper for easier usage ----------
-  const useImageUploader = (dealership: any, safeSetModalImages: Function, setFormData: Function, setIsUploading: Function, setHasChanges: Function) => {
-    return (assets: any[]) => handleMultipleImageUpload(
-      assets,
-      dealership,
-      safeSetModalImages,
-      setFormData,
-      setIsUploading,
-      setHasChanges
-    );
-  };
-  
+  },
+  [dealership, processImage]
+);
 
 /**
  * Handles image selection from device library with memory-efficient configuration
