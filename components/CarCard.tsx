--- conflicted
+++ resolved
@@ -1,4 +1,3 @@
-<<<<<<< HEAD
 import React from 'react';
 import { View, Text, Image, TouchableOpacity, ScrollView, Dimensions, Linking, Alert, Share } from 'react-native';
 import { Ionicons } from '@expo/vector-icons';
@@ -11,44 +10,15 @@
 const StyledScrollView = styled(ScrollView);
 
 const { height: SCREEN_HEIGHT } = Dimensions.get('window');
-=======
-import React from 'react'
-import {
-	View,
-	Text,
-	Image,
-	TouchableOpacity,
-	ScrollView,
-	Dimensions,
-	Linking,
-	Alert
-} from 'react-native'
-import { Ionicons } from '@expo/vector-icons'
-import { styled } from 'nativewind'
-
-const StyledView = styled(View)
-const StyledText = styled(Text)
-const StyledImage = styled(Image)
-const StyledTouchableOpacity = styled(TouchableOpacity)
-const StyledScrollView = styled(ScrollView)
-
-const { height: SCREEN_HEIGHT } = Dimensions.get('window')
->>>>>>> ee2f618e
 
 export default function CarCard({
 	car,
 	onPress,
 	onFavoritePress,
 	isFavorite,
-<<<<<<< HEAD
 	tabBarHeight,
 }: any) {
 	const cardHeight = SCREEN_HEIGHT - (tabBarHeight || 50);
-=======
-	tabBarHeight // Pass the tabBarHeight as a prop
-}: any) {
-	const cardHeight = SCREEN_HEIGHT - (tabBarHeight || 50) // Calculate available height with fallback
->>>>>>> ee2f618e
 
 	const handleCall = () => {
 		if (car.dealership_phone) {
@@ -95,7 +65,6 @@
 	};
 
 	return (
-<<<<<<< HEAD
 		<StyledScrollView className="bg-gray-100" contentContainerStyle={{ height: cardHeight || SCREEN_HEIGHT }}>
 			<StyledTouchableOpacity onPress={onPress} className="m-4 bg-white rounded-3xl shadow-lg overflow-hidden">
 				<StyledView className="relative">
@@ -104,18 +73,6 @@
 						className="w-full h-64 rounded-t-3xl"
 					/>
 					<StyledView className="absolute top-4 right-4 bg-white/50 rounded-full p-2">
-=======
-		<StyledScrollView
-			className='bg-white'
-			contentContainerStyle={{ height: cardHeight || SCREEN_HEIGHT }}>
-			<StyledTouchableOpacity onPress={onPress}>
-				<StyledView className='relative'>
-					<StyledImage
-						source={{ uri: car.images[0] }}
-						className='w-full h-72'
-					/>
-					<StyledView className='absolute top-4 right-4 rounded-full p-2'>
->>>>>>> ee2f618e
 						<TouchableOpacity onPress={onFavoritePress}>
 							<Ionicons
 								name={isFavorite ? 'heart' : 'heart-outline'}
@@ -126,7 +83,6 @@
 					</StyledView>
 				</StyledView>
 
-<<<<<<< HEAD
 				<StyledView className="p-6">
 					<StyledView className="flex-row justify-between items-center mb-6">
 						<StyledView className="flex-row items-center">
@@ -161,46 +117,8 @@
 						<InfoItem icon="speedometer-outline" text={`${car.mileage} km`} />
 						<InfoItem icon="color-palette-outline" text={car.color} />
 						<InfoItem icon="car-outline" text={car.condition} />
-=======
-				<StyledView className='flex-row justify-between items-center px-6 py-2 border-b border-red'>
-					<StyledView className='flex-row items-center'>
-						<Ionicons name='eye-outline' size={20} color='gray' />
-						<StyledText className='ml-1 text-gray-600'>{car.views}</StyledText>
-					</StyledView>
-					<StyledView className='flex-row items-center'>
-						<Ionicons name='heart-outline' size={20} color='gray' />
-						<StyledText className='ml-1 text-gray-600'>{car.likes}</StyledText>
-					</StyledView>
-				</StyledView>
-
-				<StyledView className='mx-5 border-b border-red'>
-					<StyledView className='p-6'>
-						<StyledView className='flex-row justify-between items-center mb-2'>
-							<StyledText className='text-3xl font-bold text-gray-800'>
-								{car.make} {car.model}
-							</StyledText>
-							{car.dealership_logo && (
-								<StyledImage
-									source={{ uri: car.dealership_logo }}
-									className='w-20 h-12 ml-4'
-									alt={`${car.dealership_name} logo`}
-								/>
-							)}
-						</StyledView>
-						<StyledText className='text-2xl text-red font-semibold text-red-600'>
-							${car.price.toLocaleString()}
-						</StyledText>
-
-						<StyledView className='flex-row  mt-4 justify-between '>
-							<InfoItem icon='calendar-outline' text={car.year} />
-							<InfoItem icon='speedometer-outline' text={`${car.mileage}`} />
-							<InfoItem icon='color-palette-outline' text={car.color} />
-							<InfoItem icon='car-outline' text={car.condition} />
-						</StyledView>
->>>>>>> ee2f618e
 					</StyledView>
 
-<<<<<<< HEAD
 
 
 					<StyledView className="flex-row justify-around">
@@ -209,34 +127,12 @@
 						<ActionButton icon="chatbubble-outline" color="#FF9800" onPress={handleChat} />
 						<ActionButton icon="share-social-outline" color="#2196F3" onPress={handleShare} />
 					</StyledView>
-=======
-				{/* Action Buttons */}
-				<StyledView className='flex-row rounded-lg justify-around mt-3'>
-					<StyledTouchableOpacity
-						onPress={handleCall}
-						className='w-9 h-9 rounded-lg  flex items-center justify-center shadow-lg '>
-						<Ionicons name='call-outline' size={28} color='black' />
-					</StyledTouchableOpacity>
-
-					<StyledTouchableOpacity
-						onPress={handleWhatsApp}
-						className='w-9 h-9 rounded-lg flex items-center justify-center shadow-lg '>
-						<Ionicons name='logo-whatsapp' size={28} color='green' />
-					</StyledTouchableOpacity>
-
-					<StyledTouchableOpacity
-						onPress={handleChat}
-						className='w-9 h-9 rounded-lg flex items-center justify-center shadow-lg '>
-						<Ionicons name='chatbubble-outline' size={28} color='orange' />
-					</StyledTouchableOpacity>
->>>>>>> ee2f618e
 				</StyledView>
 			</StyledTouchableOpacity>
 		</StyledScrollView>
 	)
 }
 
-<<<<<<< HEAD
 const InfoItem = ({ icon, text }) => (
 	<StyledView className="items-center">
 		<Ionicons name={icon} size={24} color="#4A5568" />
@@ -252,12 +148,4 @@
 	>
 		<Ionicons name={icon} size={24} color="white" />
 	</StyledTouchableOpacity>
-);
-=======
-const InfoItem = ({ icon, text }: any) => (
-	<StyledView className='items-center'>
-		<Ionicons name={icon} size={32} color='black' />
-		<StyledText className='text-xl text-red mt-1'>{text}</StyledText>
-	</StyledView>
-)
->>>>>>> ee2f618e
+);